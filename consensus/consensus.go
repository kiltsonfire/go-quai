--- conflicted
+++ resolved
@@ -63,13 +63,8 @@
 	// GetGasUsedInChain gets the number value of gas used in the chain up until a certain number.
 	GetGasUsedInChain(block *types.Block, length int) int64
 
-<<<<<<< HEAD
-	// CheckContextAndOrderRange checks to make sure the range of a context or order is valid
-	CheckContextAndOrderRange(context int) error
-=======
 	// CheckContextchecks to make sure the range of a context or order is valid
 	CheckContext(context int) error
->>>>>>> 4390960a
 
 	// CheckLocationRange checks to make sure the range of r and z are valid
 	CheckLocationRange(location []byte) error
