// Copyright 2018 The go-ethereum Authors
// This file is part of the go-ethereum library.
//
// The go-ethereum library is free software: you can redistribute it and/or modify
// it under the terms of the GNU Lesser General Public License as published by
// the Free Software Foundation, either version 3 of the License, or
// (at your option) any later version.
//
// The go-ethereum library is distributed in the hope that it will be useful,
// but WITHOUT ANY WARRANTY; without even the implied warranty of
// MERCHANTABILITY or FITNESS FOR A PARTICULAR PURPOSE. See the
// GNU Lesser General Public License for more details.
//
// You should have received a copy of the GNU Lesser General Public License
// along with the go-ethereum library. If not, see <http://www.gnu.org/licenses/>.

package blake3

import (
	"bytes"
	"errors"
	"fmt"
	"math/big"
	"runtime"
	"time"

	mapset "github.com/deckarep/golang-set"
	"github.com/spruce-solutions/go-quai/common"
	"github.com/spruce-solutions/go-quai/common/math"
	"github.com/spruce-solutions/go-quai/consensus"
	"github.com/spruce-solutions/go-quai/consensus/misc"
	"github.com/spruce-solutions/go-quai/core/state"
	"github.com/spruce-solutions/go-quai/core/types"
	"github.com/spruce-solutions/go-quai/log"
	"github.com/spruce-solutions/go-quai/params"
	"github.com/spruce-solutions/go-quai/rlp"
	"github.com/spruce-solutions/go-quai/trie"
	blake3hash "lukechampine.com/blake3"
)

// Blake3 proof-of-work protocol constants.
var (
	BlockReward = big.NewInt(5e+18) // Block reward in wei for successfully mining a block

	allowedFutureBlockTimeSeconds = int64(15) // Max seconds from current time allowed for blocks, before they're considered future blocks
	maxUncles                     = 2         // Maximum number of uncles allowed in a single block
)

// Some weird constants to avoid constant memory allocs for them.
var (
	expDiffPeriod = big.NewInt(100000)
	big1          = big.NewInt(1)
	big2          = big.NewInt(2)
	big8          = big.NewInt(8)
	big9          = big.NewInt(9)
	big10         = big.NewInt(10)
	big32         = big.NewInt(32)
	bigMinus99    = big.NewInt(-99)
	big2e256      = new(big.Int).Exp(big.NewInt(2), big.NewInt(256), big.NewInt(0)) // 2^256
)

// Various error messages to mark blocks invalid. These should be private to
// prevent engine specific errors from being referenced in the remainder of the
// codebase, inherently breaking if the engine is swapped out. Please put common
// error types into the consensus package.
var (
	errOlderBlockTime    = errors.New("timestamp older than parent")
	errTooManyUncles     = errors.New("too many uncles")
	errDuplicateUncle    = errors.New("duplicate uncle")
	errUncleIsAncestor   = errors.New("uncle is ancestor")
	errDanglingUncle     = errors.New("uncle's parent is not ancestor")
	errInvalidDifficulty = errors.New("non-positive difficulty")
	errInvalidMixDigest  = errors.New("invalid mix digest")
	errInvalidPoW        = errors.New("invalid proof-of-work")
	errExtBlockNotFound  = errors.New("external block not found")
)

// Exported for fuzzing
var FrontierDifficultyCalulator = calcDifficultyFrontier

// Author implements consensus.Engine, returning the header's coinbase as the
// proof-of-work verified author of the block.
func (blake3 *Blake3) Author(header *types.Header) (common.Address, error) {
	return header.Coinbase[types.QuaiNetworkContext], nil
}

// VerifyHeader checks whether a header conforms to the consensus rules of the Blake3 engine.
func (blake3 *Blake3) VerifyHeader(chain consensus.ChainHeaderReader, header *types.Header, seal bool) error {
	// Short circuit if the header is known, or its parent not
	number := header.Number[types.QuaiNetworkContext].Uint64()
	if chain.GetHeader(header.Hash(), number) != nil {
		return nil
	}
	parent := chain.GetHeader(header.ParentHash[types.QuaiNetworkContext], number-1)
	if parent == nil {
		return consensus.ErrUnknownAncestor
	}
	// Sanity checks passed, do a proper verification
	return blake3.verifyHeader(chain, header, parent, false, seal, time.Now().Unix())
}

// VerifyHeaders is similar to VerifyHeader, but verifies a batch of headers
// concurrently. The method returns a quit channel to abort the operations and
// a results channel to retrieve the async verifications.
func (blake3 *Blake3) VerifyHeaders(chain consensus.ChainHeaderReader, headers []*types.Header, seals []bool) (chan<- struct{}, <-chan error) {
	// If we're running a full engine faking, accept any input as valid
	if len(headers) == 0 {
		abort, results := make(chan struct{}), make(chan error, len(headers))
		for i := 0; i < len(headers); i++ {
			results <- nil
		}
		return abort, results
	}

	// Spawn as many workers as allowed threads
	workers := runtime.GOMAXPROCS(0)
	if len(headers) < workers {
		workers = len(headers)
	}

	// Create a task channel and spawn the verifiers
	var (
		inputs  = make(chan int)
		done    = make(chan int, workers)
		errors  = make([]error, len(headers))
		abort   = make(chan struct{})
		unixNow = time.Now().Unix()
	)
	for i := 0; i < workers; i++ {
		go func() {
			for index := range inputs {
				errors[index] = blake3.verifyHeaderWorker(chain, headers, seals, index, unixNow)
				done <- index
			}
		}()
	}

	errorsOut := make(chan error, len(headers))
	go func() {
		defer close(inputs)
		var (
			in, out = 0, 0
			checked = make([]bool, len(headers))
			inputs  = inputs
		)
		for {
			select {
			case inputs <- in:
				if in++; in == len(headers) {
					// Reached end of headers. Stop sending to workers.
					inputs = nil
				}
			case index := <-done:
				for checked[index] = true; checked[out]; out++ {
					errorsOut <- errors[out]
					if out == len(headers)-1 {
						return
					}
				}
			case <-abort:
				return
			}
		}
	}()
	return abort, errorsOut
}

func (blake3 *Blake3) verifyHeaderWorker(chain consensus.ChainHeaderReader, headers []*types.Header, seals []bool, index int, unixNow int64) error {
	var parent *types.Header
	if index == 0 {
		parent = chain.GetHeader(headers[0].ParentHash[types.QuaiNetworkContext], headers[0].Number[types.QuaiNetworkContext].Uint64()-1)
	} else if headers[index-1].Hash() == headers[index].ParentHash[types.QuaiNetworkContext] {
		parent = headers[index-1]
	}
	if parent == nil {
		return consensus.ErrUnknownAncestor
	}
	return blake3.verifyHeader(chain, headers[index], parent, false, seals[index], unixNow)
}

// VerifyUncles verifies that the given block's uncles conform to the consensus rules
func (blake3 *Blake3) VerifyUncles(chain consensus.ChainReader, block *types.Block) error {
	// Verify that there are at most 2 uncles included in this block
	if len(block.Uncles()) > maxUncles {
		return errTooManyUncles
	}
	if len(block.Uncles()) == 0 {
		return nil
	}
	// Gather the set of past uncles and ancestors
	uncles, ancestors := mapset.NewSet(), make(map[common.Hash]*types.Header)

	number, parent := block.NumberU64()-1, block.ParentHash()
	for i := 0; i < 7; i++ {
		ancestorHeader := chain.GetHeader(parent, number)
		if ancestorHeader == nil {
			break
		}
		ancestors[parent] = ancestorHeader
		// If the ancestor doesn't have any uncles, we don't have to iterate them
		if !types.IsEqualHashSlice(ancestorHeader.UncleHash, types.EmptyUncleHash) {
			// Need to add those uncles to the banned list too
			ancestor := chain.GetBlock(parent, number)
			if ancestor == nil {
				break
			}
			for _, uncle := range ancestor.Uncles() {
				uncles.Add(uncle.Hash())
			}
		}
		parent, number = ancestorHeader.ParentHash[types.QuaiNetworkContext], number-1
	}
	ancestors[block.Hash()] = block.Header()
	uncles.Add(block.Hash())

	// Verify each of the uncles that it's recent, but not an ancestor
	for _, uncle := range block.Uncles() {
		// Make sure every uncle is rewarded only once
		hash := uncle.Hash()
		if uncles.Contains(hash) {
			return errDuplicateUncle
		}
		uncles.Add(hash)

		// Make sure the uncle has a valid ancestry
		if ancestors[hash] != nil {
			return errUncleIsAncestor
		}
		if ancestors[uncle.ParentHash[types.QuaiNetworkContext]] == nil || uncle.ParentHash[types.QuaiNetworkContext] == block.ParentHash() {
			return errDanglingUncle
		}
		if err := blake3.verifyHeader(chain, uncle, ancestors[uncle.ParentHash[types.QuaiNetworkContext]], true, true, time.Now().Unix()); err != nil {
			return err
		}
	}
	return nil
}

// verifyHeader checks whether a header conforms to the consensus rules
func (blake3 *Blake3) verifyHeader(chain consensus.ChainHeaderReader, header, parent *types.Header, uncle bool, seal bool, unixNow int64) error {
	// Ensure that the header's extra-data section is of a reasonable size
	if uint64(len(header.Extra)) > params.MaximumExtraDataSize {
		return fmt.Errorf("extra-data too long: %d > %d", len(header.Extra), params.MaximumExtraDataSize)
	}
	// Verify the header's timestamp
	if !uncle {
		if header.Time > uint64(unixNow+allowedFutureBlockTimeSeconds) {
			return consensus.ErrFutureBlock
		}
	}
	if header.Time <= parent.Time {
		return errOlderBlockTime
	}
	// Verify the block's difficulty based on its timestamp and parent's difficulty
	expected := blake3.CalcDifficulty(chain, header.Time, parent, types.QuaiNetworkContext)
	if expected.Cmp(header.Difficulty[types.QuaiNetworkContext]) > 0 {
		return fmt.Errorf("invalid difficulty: have %v, want %v", header.Difficulty[types.QuaiNetworkContext], expected)
	}
	// Verify that the gas limit is <= 2^63-1
	cap := uint64(0x7fffffffffffffff)
	if header.GasLimit[types.QuaiNetworkContext] > cap {
		return fmt.Errorf("invalid gasLimit: have %v, max %v", header.GasLimit, cap)
	}
	// Verify that the gasUsed is <= gasLimit
	if len(header.GasUsed) > 0 && header.GasUsed[types.QuaiNetworkContext] > header.GasLimit[types.QuaiNetworkContext] {
		return fmt.Errorf("invalid gasUsed: have %d, gasLimit %d", header.GasUsed, header.GasLimit)
	}
	// Verify the block's gas usage and base fee.
	if err := misc.VerifyHeaderGasAndFee(chain.Config(), parent, header, chain); err != nil {
		// Verify the header's EIP-1559 attributes.
		return err
	}
	// Verify that the block number is parent's +1
	if diff := new(big.Int).Sub(header.Number[types.QuaiNetworkContext], parent.Number[types.QuaiNetworkContext]); diff.Cmp(big.NewInt(1)) != 0 {
		return consensus.ErrInvalidNumber
	}
	// Verify the engine specific seal securing the block
	if seal {
		if err := blake3.verifySeal(header); err != nil {
			return err
		}
	}
	// Verify that Location is same as config
	if err := verifyLocation(header.Location, chain.Config().Location); err != nil {
		return err
	}

	// Verify Location is in ontology described by MapContext
	if err := verifyInsideLocation(header.Location, header.Number, chain.Config()); err != nil {
		return err
	}

	if err := misc.VerifyForkHashes(chain.Config(), header, uncle); err != nil {
		return err
	}
	return nil
}

// CalcDifficulty is the difficulty adjustment algorithm. It returns
// the difficulty that a new block should have when created at time
// given the parent block's time and difficulty.
func (blake3 *Blake3) CalcDifficulty(chain consensus.ChainHeaderReader, time uint64, parent *types.Header, context int) *big.Int {
	return CalcDifficulty(chain.Config(), time, parent, context)
}

// CalcDifficulty is the difficulty adjustment algorithm. It returns
// the difficulty that a new block should have when created at time
// given the parent block's time and difficulty.
func CalcDifficulty(config *params.ChainConfig, time uint64, parent *types.Header, context int) *big.Int {
	return calcDifficultyFrontier(time, parent, context)
}

// calcDifficultyFrontier is the difficulty adjustment algorithm. It returns the
// difficulty that a new block should have when created at time given the parent
// block's time and difficulty. The calculation uses the Frontier rules.
func calcDifficultyFrontier(time uint64, parent *types.Header, context int) *big.Int {
	diff := new(big.Int)
	parentDifficulty := parent.Difficulty[context]
	if parentDifficulty == nil {
		return params.GenesisDifficulty[types.QuaiNetworkContext]
	}

	adjust := new(big.Int).Div(parentDifficulty, params.DifficultyBoundDivisor[types.QuaiNetworkContext])
	bigTime := new(big.Int)
	bigParentTime := new(big.Int)

	bigTime.SetUint64(time)
	bigParentTime.SetUint64(parent.Time)

	duration := params.DurationLimits[types.QuaiNetworkContext]

	if bigTime.Sub(bigTime, bigParentTime).Cmp(duration) < 0 {
		diff.Add(parentDifficulty, adjust)
	} else {
		diff.Sub(parentDifficulty, adjust)
	}
	if diff.Cmp(params.MinimumDifficulty[types.QuaiNetworkContext]) < 0 {
		diff.Set(params.MinimumDifficulty[types.QuaiNetworkContext])
	}

	periodCount := new(big.Int).Add(parent.Number[context], big1)
	periodCount.Div(periodCount, expDiffPeriod)
	if periodCount.Cmp(big1) > 0 {
		// diff = diff + 2^(periodCount - 2)
		expDiff := periodCount.Sub(periodCount, big2)
		expDiff.Exp(big2, expDiff, nil)
		diff.Add(diff, expDiff)
		diff = math.BigMax(diff, params.MinimumDifficulty[types.QuaiNetworkContext])
	}
	return diff
}

// verifySeal checks whether a block satisfies the PoW difficulty requirements,
func (blake3 *Blake3) verifySeal(header *types.Header) error {
	difficulty := header.Difficulty[types.QuaiNetworkContext]
	// Ensure that we have a valid difficulty for the block
	if difficulty.Sign() <= 0 {
		return errInvalidDifficulty
	}
	// Check the SealHash meets the difficulty target
	target := new(big.Int).Div(big2e256, difficulty)
	if !blake3.config.Fakepow && new(big.Int).SetBytes(blake3.SealHash(header).Bytes()).Cmp(target) > 0 {
		return errInvalidPoW
	}
	return nil
}

// This function determines the difficulty order of a block
func (blake3 *Blake3) GetDifficultyOrder(header *types.Header) (int, error) {
	if header == nil {
		return types.ContextDepth, errors.New("no header provided")
	}
	blockhash := blake3.SealHash(header)
	for i, difficulty := range header.Difficulty {
		if difficulty != nil && big.NewInt(0).Cmp(difficulty) < 0 {
			target := new(big.Int).Div(big2e256, difficulty)
			if new(big.Int).SetBytes(blockhash.Bytes()).Cmp(target) <= 0 {
				return i, nil
			}
		}
	}
	return -1, errors.New("block does not satisfy minimum difficulty")
}

// Check difficulty of previous header in order to find traceability.
func (blake3 *Blake3) CheckPrevHeaderCoincident(chain consensus.ChainHeaderReader, context int, header *types.Header) (int, error) {
	// If we are at the highest context, no coincident will include it.
	difficultyContext, err := blake3.GetDifficultyOrder(header)
	if err != nil {
		return difficultyContext, fmt.Errorf("difficulty not found")
	}
	return difficultyContext, nil
}

// GetCoincidentAtOrder iterates back through headers to find ones that exceed a given expectedOrder.
func (blake3 *Blake3) GetCoincidentAtOrder(chain consensus.ChainHeaderReader, context int, expectedOrder int, header *types.Header) (*types.Header, error) {
	// If we are at the highest context, no coincident will include it.
	if context == 0 {
		return header, nil
	} else {
		for {
			// If block header is Genesis return it as coincident
			if header.Number[context].Cmp(big.NewInt(0)) <= 0 {
				return header, nil
			}

			// Check work of the header, if it has enough work we will move up in context.
			// difficultyContext is initially context since it could be a pending block w/o a nonce.
			difficultyOrder, err := blake3.GetDifficultyOrder(header)
			if err != nil {
				return nil, err
			}

			// If we have reached a coincident block
			if difficultyOrder <= expectedOrder {
				return header, nil
			}

			// Get previous header on local chain by hash
			prevHeader := chain.GetHeaderByHash(header.ParentHash[context])
			// Increment previous header
			header = prevHeader
		}
	}
}

// PrimeTraceBranch is the recursive function that returns all ExternalBlocks for a given header, stopHash, context, and location.
func (blake3 *Blake3) PrimeTraceBranch(chain consensus.ChainHeaderReader, header *types.Header, context int, originalContext int, originalLocation []byte) ([]*types.ExternalBlock, error) {
	extBlocks := make([]*types.ExternalBlock, 0)
	// startingHeader := header
	for {
		// Verify Location is in ontology described by MapContext
		if err := verifyInsideLocation(header.Location, header.Number, chain.Config()); err != nil {
			return nil, consensus.ErrInvalidLocation
		}
		// If the header is genesis, return the current set of external blocks.
		if header.Number[context].Cmp(big.NewInt(0)) == 0 {
			// log.Info("Trace Branch: Stopping height == 0", "number", header.Number, "context", context, "location", header.Location, "hash", header.ParentHash[context])
			break
		}

		// If we have are stepping into a Region from Prime ensure it is not our original location.
		if context < types.ContextDepth-1 {
			if (header.Location[0] != originalLocation[0] && originalContext > 0) || originalContext == 0 {
				// log.Info("Trace Branch: Going down into trace fromPrime", "number", header.Number, "context", context, "location", header.Location, "hash", header.Hash())
				result, err := blake3.PrimeTraceBranch(chain, header, context+1, originalContext, originalLocation)
				if err != nil {
					return nil, err
				}
				extBlocks = append(extBlocks, result...)
			}
		}

		// If we are in Prime tracing Prime return.
		if originalContext == 0 && context == 0 {
			break
		}

		// Obtain the external block on the branch we are currently tracing.
		var extBlock *types.ExternalBlock
		var err error
		extBlock, err = chain.GetExternalBlock(header.Hash(), header.Number[context].Uint64(), header.Location, uint64(context))
		if err != nil {
			log.Info("Trace Branch: External Block not found for header", "number", header.Number, "context", context, "hash", header.Hash(), "location", header.Location)
			return nil, err
		}
		extBlocks = append(extBlocks, extBlock)

		// Do not continue at header number == 1 since we are unable to obtain the Genesis as an external block.
		if header.Number[context].Cmp(big.NewInt(1)) == 0 {
			log.Info("Trace Branch: Stopping height == 1", "number", header.Number, "context", context, "location", header.Location, "hash", header.ParentHash[context])
			break
		}

		// Retrieve the previous header as an external block.
		prevHeader, err := chain.GetExternalBlock(header.ParentHash[context], header.Number[context].Uint64()-1, header.Location, uint64(context))
		if err != nil {
			log.Info("Trace Branch: External Block not found for previous header", "number", header.Number[context].Int64()-1, "context", context, "hash", header.ParentHash[context], "location", header.Location)
			return nil, err
		}

		// fmt.Println("PrimeTraceBranch: Do we stop in equal location?", "context", context, "original", originalLocation, "prev", prevHeader.Header().Location)
		if context == 0 && originalLocation[0] == prevHeader.Header().Location[0] {
			// log.Info("Trace Branch: Stopping in location equal", "original", originalLocation, "prev", prevHeader.Header().Location)
			break
		}

		header = prevHeader.Header()
		if header == nil {
			break
		}
		// Calculate the difficulty context in order to know if we have reached a coincident.
		// If we get a coincident, stop and return.
		difficultyContext, err := blake3.GetDifficultyOrder(header)
		if err != nil {
			break
		}
		if difficultyContext < context {
			// log.Info("TraceBranch: Found Region coincident block in Zone", "number", header.Number, "context", context, "location", header.Location)
			break
		}
	}
	return extBlocks, nil
}

// RegionTraceBranch is the recursive function that returns all ExternalBlocks for a given header, stopHash, context, and location.
func (blake3 *Blake3) RegionTraceBranch(chain consensus.ChainHeaderReader, header *types.Header, context int, originalContext int, originalLocation []byte) ([]*types.ExternalBlock, error) {
	extBlocks := make([]*types.ExternalBlock, 0)
	// startingHeader := header
	for {
		// Verify Location is in ontology described by MapContext
		if err := verifyInsideLocation(header.Location, header.Number, chain.Config()); err != nil {
			return nil, consensus.ErrInvalidLocation
		}

		// If the header is genesis, return the current set of external blocks.
		if header.Number[context].Cmp(big.NewInt(0)) == 0 {
			// log.Info("Trace Branch: Stopping height == 0", "number", header.Number, "context", context, "location", header.Location, "hash", header.ParentHash[context])
			break
		}

		// If we are in a context that can trace a lower context, i.e Region tracing Zone.
		// Choose the allowed trace depending on the original context and stepping into location.
		// If we are in a Region node, we can trace down into any Zone.
		// If we are in a Zone node, we cannot trace down into our own Zone.
		if context < types.ContextDepth-1 {
			if originalContext == 1 {
				result, err := blake3.RegionTraceBranch(chain, header, context+1, originalContext, originalLocation)
				if err != nil {
					return nil, err
				}
				extBlocks = append(extBlocks, result...)
			} else if originalContext == 2 && !bytes.Equal(originalLocation, header.Location) {
				result, err := blake3.RegionTraceBranch(chain, header, context+1, originalContext, originalLocation)
				if err != nil {
					return nil, err
				}
				extBlocks = append(extBlocks, result...)
			}
		}

		// Obtain the sameLocation depending on our original and current context.
		sameLocation := false
		if originalContext == 1 && context == 1 {
			sameLocation = originalLocation[0] == header.Location[0]
		} else if originalContext == 2 && context == 2 {
			sameLocation = bytes.Equal(originalLocation, header.Location)
		}

		// If we are in the sameLocation, meaning our context and location aren't different we must stop.
		if sameLocation {
			break
		}

		// Obtain the external block on the branch we are currently tracing.
		var extBlock *types.ExternalBlock
		var err error
		extBlock, err = chain.GetExternalBlock(header.Hash(), header.Number[context].Uint64(), header.Location, uint64(context))
		if err != nil {
			log.Info("Trace Branch: External Block not found for header", "number", header.Number, "context", context, "hash", header.Hash(), "location", header.Location)
			return nil, err
		}
		extBlocks = append(extBlocks, extBlock)
		// log.Info("Trace Branch: REGION Adding external block", "number", header.Number, "context", context, "location", header.Location, "hash", header.Hash())

		// Do not continue at header number == 1 since we are unable to obtain the Genesis as an external block.
		if header.Number[context].Cmp(big.NewInt(1)) == 0 {
			// log.Info("Trace Branch: Stopping height == 1", "number", header.Number, "context", context, "location", header.Location, "hash", header.ParentHash[context])
			break
		}

		// Retrieve the previous header as an external block.
		prevHeader, err := chain.GetExternalBlock(header.ParentHash[context], header.Number[context].Uint64()-1, header.Location, uint64(context))
		if err != nil {
			log.Info("Trace Branch: External Block not found for previous header", "number", header.Number[context].Int64()-1, "context", context, "hash", header.ParentHash[context], "location", header.Location)
			return nil, err
		}

		if context == 1 && bytes.Equal(originalLocation, prevHeader.Header().Location) {
			// log.Info("Trace Branch: Stopping in location equal", "original", originalLocation, "prev", prevHeader.Header().Location)
			break
		}

		header = prevHeader.Header()
		if header == nil {
			break
		}
		// Calculate the difficulty context in order to know if we have reached a coincident.
		// If we get a coincident, stop and return.
		difficultyContext, err := blake3.GetDifficultyOrder(header)
		if err != nil {
			break
		}
		if difficultyContext < context && context == types.ContextDepth-1 {
			// log.Info("Trace Branch: Found Region coincident block in Zone", "number", header.Number, "context", context, "location", header.Location)
			break
		} else if difficultyContext == 0 && !bytes.Equal(header.Location, originalLocation) {
			// If we have found a Prime block, trace it.
			result, err := blake3.PrimeTraceBranch(chain, header, difficultyContext, originalContext, originalLocation)
			if err != nil {
				return nil, err
			}
			extBlocks = append(extBlocks, result...)
		}
	}
	return extBlocks, nil
}

// GetExternalBlocks traces all available branches to find external blocks
func (blake3 *Blake3) GetExternalBlocks(chain consensus.ChainHeaderReader, header *types.Header, logging bool) ([]*types.ExternalBlock, error) {
	context := chain.Config().Context // Index that node is currently at
	externalBlocks := make([]*types.ExternalBlock, 0)

	// Do not run on block 1
	if header.Number[context].Cmp(big.NewInt(1)) > 0 {
		// Skip pending block
		prevHeader := chain.GetHeaderByHash(header.ParentHash[context])
		difficultyContext, err := blake3.CheckPrevHeaderCoincident(chain, context, prevHeader)
		if err != nil {
			return nil, err
		}
		extBlocks, err := blake3.TraceBranches(chain, prevHeader, difficultyContext, context, prevHeader.Location)
		if err != nil {
			return externalBlocks, nil
		}
		externalBlocks = append(externalBlocks, extBlocks...)
	}

	// TODO: Impelement queue here, remove the above check for N+1.
	// return chain.QueueAndRetrieveExtBlocks(externalBlocks, header)
	return externalBlocks, nil
}

// Prepare implements consensus.Engine, initializing the difficulty field of a
// header to conform to the protocol. The changes are done inline.
func (blake3 *Blake3) Prepare(chain consensus.ChainHeaderReader, header *types.Header) error {
	parent := chain.GetHeader(header.ParentHash[types.QuaiNetworkContext], header.Number[types.QuaiNetworkContext].Uint64()-1)
	if parent == nil {
		return consensus.ErrUnknownAncestor
	}
	header.Difficulty[types.QuaiNetworkContext] = blake3.CalcDifficulty(chain, header.Time, parent, types.QuaiNetworkContext)
	return nil
}

// GetExternalBlocks traces all available branches to find external blocks
func (blake3 *Blake3) GetLinkExternalBlocks(chain consensus.ChainHeaderReader, header *types.Header, logging bool) ([]*types.ExternalBlock, error) {
	context := chain.Config().Context // Index that node is currently at
	externalBlocks := make([]*types.ExternalBlock, 0)

	// Do not run on block 0
	if header.Number[context].Cmp(big.NewInt(0)) > 0 {
		difficultyContext, err := blake3.GetDifficultyOrder(header)
		if err != nil {
			return externalBlocks, err
		}
		extBlocks, err := blake3.TraceBranches(chain, header, difficultyContext, context, header.Location)
		if err != nil {
			return nil, err
		}
		externalBlocks = append(externalBlocks, extBlocks...)
	}
	return externalBlocks, nil
}

// PreviousCoincidentOnPath searches the path for a block of specified order in the specified slice
//     *slice - The zone location which defines the slice in which we are validating
//     *order - The order of the conincidence that is desired
//     *path - Search among ancestors of this path in the specified slice
func (blake3 *Blake3) PreviousCoincidentOnPath(chain consensus.ChainHeaderReader, header *types.Header, slice []byte, order, path int) (*types.Header, error) {

	if header.Number[types.QuaiNetworkContext].Cmp(big.NewInt(0)) == 0 {
		return chain.GetHeaderByHash(chain.Config().GenesisHashes[0]), nil
	}

<<<<<<< HEAD
	if err := chain.CheckContextAndOrderRange(path); err != nil {
		return nil, err
	}
	if err := chain.CheckContextAndOrderRange(order); err != nil {
=======
	if err := chain.CheckContext(path); err != nil {
		return nil, err
	}
	if err := chain.CheckContext(order); err != nil {
>>>>>>> 4390960a
		return nil, err
	}
	if err := chain.CheckLocationRange(slice); err != nil {
		return nil, err
	}

	// Check for non-allowed input combinations
	// Table for the expected output of Hashes from PreviousCoincidentOnPath for various combinations of given order(o) and path(p)
	// -------------------
	// |o\p| 0 | 1    | 2 |
	// | 0 |PPB|PPB   |PPB|
	// | 1 | X |PB/PPB|PDB|
	// | 2 | X |  X   |PB |
	// --------------------
	// PB  = Previous Block
	// PDB = Previous Dominant Block
	// PPB = Previous Prime Block
	// X   = Not Allowed
	if order > path {
		return nil, errors.New("tracing along a dominant chain for a subordinate order block is non-sensical")
	}

	for {
		// If block header is Genesis return it as coincident
		if header.Number[path].Cmp(big.NewInt(1)) == 0 {
			return chain.GetHeaderByHash(chain.Config().GenesisHashes[0]), nil
		}

		if path == types.QuaiNetworkContext {
			// Get previous header on local chain by hash
			prevHeader := chain.GetHeaderByHash(header.ParentHash[path])
			if prevHeader == nil {
				return nil, errors.New("prevheader not found for hash")
			}
			// Increment previous header
			header = prevHeader
		} else {
			// Get previous header on external chain by hash
			prevExtBlock, err := chain.GetExternalBlock(header.ParentHash[path], header.Number[path].Uint64()-1, header.Location, uint64(path))
			if err != nil {
				return nil, err
			}
			// Increment previous header
			header = prevExtBlock.Header()
		}

		// Find the order of the header
		difficultyOrder, err := blake3.GetDifficultyOrder(header)
		if err != nil {
			return nil, err
		}

		// If we have reached a coincident block of desired order in our desired slice
		if bytes.Equal(header.Location, slice) && difficultyOrder <= order {
			return header, nil
		}
	}
}

// TraceBranches utilizes a passed in header for initializing a trace of all external blocks.
// The function will sue PrimeTraceBranch and RegionTraceBranch for the two different types of traces that need to occur.
// Depending on the difficultyContext, originalContext, and originalLocation the trace will know when and where to stop.
func (blake3 *Blake3) TraceBranches(chain consensus.ChainHeaderReader, header *types.Header, difficultyContext int, originalContext int, originalLocation []byte) ([]*types.ExternalBlock, error) {
	// Get the Prime stopHash to be used in the Prime context. Go on to trace Prime once.
	log.Info("TraceBranches: Getting trace for block", "num", header.Number, "context", originalContext, "location", header.Location, "hash", header.Hash())
	start := time.Now()
	externalBlocks := make([]*types.ExternalBlock, 0)
	if originalContext == 0 {
		extBlockResult, extBlockErr := blake3.PrimeTraceBranch(chain, header, difficultyContext, originalContext, header.Location)
		if extBlockErr != nil {
			return nil, extBlockErr
		}
		externalBlocks = append(externalBlocks, extBlockResult...)
	}

	// If we are in a Region or Zone context, we may need to change our Prime stopHash since
	// a Region block might not yet have been found. Scenario: [2, 2, 2] mined before [1, 2, 2].
	if originalContext == 1 || originalContext == 2 {
		if difficultyContext == 0 {
			extBlockResult, extBlockErr := blake3.PrimeTraceBranch(chain, header, difficultyContext, originalContext, header.Location)
			if extBlockErr != nil {
				return nil, extBlockErr
			}
			externalBlocks = append(externalBlocks, extBlockResult...)
		}
		// If we have a Region block, trace it.
		// This check should remain < 2 since a Prime block at difficultyContext == 1 would still
		// have a Region block to trace and the value should remain 1 since we are going into the Region trace.
		if difficultyContext < 2 {
			extBlockResult, extBlockErr := blake3.RegionTraceBranch(chain, header, 1, originalContext, header.Location)
			if extBlockErr != nil {
				return nil, extBlockErr
			}
			externalBlocks = append(externalBlocks, extBlockResult...)
		}
	}
	log.Info("TraceBranches: length of external blocks", "len", len(externalBlocks), "time", time.Since(start))
	return externalBlocks, nil
}

// Finalize implements consensus.Engine, accumulating the block and uncle rewards,
// setting the final state on the header
func (blake3 *Blake3) Finalize(chain consensus.ChainHeaderReader, header *types.Header, state *state.StateDB, txs []*types.Transaction, uncles []*types.Header) {
	// Accumulate any block and uncle rewards and commit the final state root
	accumulateRewards(chain.Config(), state, header, uncles)
	header.Root[types.QuaiNetworkContext] = state.IntermediateRoot(chain.Config().IsEIP158(header.Number[types.QuaiNetworkContext]))
}

// FinalizeAndAssemble implements consensus.Engine, accumulating the block and
// uncle rewards, setting the final state and assembling the block.
func (blake3 *Blake3) FinalizeAndAssemble(chain consensus.ChainHeaderReader, header *types.Header, state *state.StateDB, txs []*types.Transaction, uncles []*types.Header, receipts []*types.Receipt) (*types.Block, error) {
	// Finalize block
	blake3.Finalize(chain, header, state, txs, uncles)

	// Header seems complete, assemble into a block and return
	return types.NewBlock(header, txs, uncles, receipts, trie.NewStackTrie(nil)), nil
}

// SealHash returns the hash of a block prior to it being sealed.
func (blake3 *Blake3) SealHash(header *types.Header) (hash common.Hash) {
	hasher := blake3hash.New(32, nil)
	hasher.Reset()

	enc := []interface{}{
		header.ParentHash,
		header.UncleHash,
		header.Coinbase,
		header.Root,
		header.TxHash,
		header.ReceiptHash,
		header.Bloom,
		header.Difficulty,
		header.Number,
		header.GasLimit,
		header.GasUsed,
		header.Time,
		header.Extra,
		header.Location,
	}
	if header.BaseFee != nil {
		enc = append(enc, header.BaseFee)
	}
	enc = append(enc, header.Nonce)
	rlp.Encode(hasher, enc)
	hasher.Sum(hash[:0])
	return hash
}

// AccumulateRewards credits the coinbase of the given block with the mining
// reward. The total reward consists of the static block reward and rewards for
// included uncles. The coinbase of each uncle block is also rewarded.
func accumulateRewards(config *params.ChainConfig, state *state.StateDB, header *types.Header, uncles []*types.Header) {
	// Skip block reward in catalyst mode
	if config.IsCatalyst(header.Number[types.QuaiNetworkContext]) {
		return
	}

	// Select the correct block reward based on chain progression
	blockReward := misc.CalculateReward()
	// Accumulate the rewards for the miner and any included uncles
	reward := new(big.Int).Set(blockReward)
	r := new(big.Int)
	for _, uncle := range uncles {
		r.Add(uncle.Number[types.QuaiNetworkContext], big8)
		r.Sub(r, header.Number[types.QuaiNetworkContext])
		r.Mul(r, blockReward)
		r.Div(r, big8)
		state.AddBalance(uncle.Coinbase[types.QuaiNetworkContext], r)

		r.Div(blockReward, big32)
		reward.Add(reward, r)
	}
	state.AddBalance(header.Coinbase[types.QuaiNetworkContext], reward)
}

// Verifies that a header location is valid for a specific config.
func verifyLocation(location []byte, configLocation []byte) error {
	switch types.QuaiNetworkContext {
	case 0:
		return nil
	case 1:
		if location[0] != configLocation[0] {
			return consensus.ErrInvalidLocation
		} else {
			return nil
		}
	case 2:
		if !bytes.Equal(location, configLocation) {
			return consensus.ErrInvalidLocation
		} else {
			return nil
		}
	default:
		return consensus.ErrInvalidLocation
	}
}

// Verifies that Location value is valid inside MapContext ontology.
// Returns MapContext for error handling purposes.
func verifyInsideLocation(location []byte, number []*big.Int, config *params.ChainConfig) error {
	regionLocation := int(location[0])
	zoneLocation := int(location[1])

	switch {
	case config.IsFuller(number[0]): // Fuller = [3,3]
		return checkInsideCurrent(regionLocation, zoneLocation, params.FullerOntology)
	default:
		return consensus.ErrInvalidOntology
	}
}

// Verifies that Location is valid inside current MapContext ontology.
func checkInsideCurrent(regionLoc int, zoneLoc int, ontology []int) error {
	if regionLoc < 1 || regionLoc > ontology[0] {
		return consensus.ErrInvalidOntology
	}
	if zoneLoc < 1 || zoneLoc > ontology[1] {
		return consensus.ErrInvalidOntology
	}
	return nil
}<|MERGE_RESOLUTION|>--- conflicted
+++ resolved
@@ -672,17 +672,10 @@
 		return chain.GetHeaderByHash(chain.Config().GenesisHashes[0]), nil
 	}
 
-<<<<<<< HEAD
-	if err := chain.CheckContextAndOrderRange(path); err != nil {
-		return nil, err
-	}
-	if err := chain.CheckContextAndOrderRange(order); err != nil {
-=======
 	if err := chain.CheckContext(path); err != nil {
 		return nil, err
 	}
 	if err := chain.CheckContext(order); err != nil {
->>>>>>> 4390960a
 		return nil, err
 	}
 	if err := chain.CheckLocationRange(slice); err != nil {
