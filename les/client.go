--- conflicted
+++ resolved
@@ -165,13 +165,11 @@
 	leth.ApiBackend = &LesApiBackend{stack.Config().ExtRPCEnabled(), stack.Config().AllowUnprotectedTxs, leth, nil}
 	gpoParams := config.GPO
 	leth.ApiBackend.gpo = gasprice.NewOracle(leth.ApiBackend, gpoParams)
-<<<<<<< HEAD
-
-=======
+  
 	if gpoParams.Default == nil {
 		gpoParams.Default = config.Miner.GasPrice
-	}
->>>>>>> 8469a3bb
+  }
+  
 	leth.handler = newClientHandler(config.UltraLightServers, config.UltraLightFraction, checkpoint, leth)
 	if leth.handler.ulc != nil {
 		log.Warn("Ultra light client is enabled", "trustedNodes", len(leth.handler.ulc.keys), "minTrustedFraction", leth.handler.ulc.fraction)
