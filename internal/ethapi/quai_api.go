// Copyright 2015 The go-ethereum Authors
// This file is part of the go-ethereum library.
//
// The go-ethereum library is free software: you can redistribute it and/or modify
// it under the terms of the GNU Lesser General Public License as published by
// the Free Software Foundation, either version 3 of the License, or
// (at your option) any later version.
//
// The go-ethereum library is distributed in the hope that it will be useful,
// but WITHOUT ANY WARRANTY; without even the implied warranty of
// MERCHANTABILITY or FITNESS FOR A PARTICULAR PURPOSE. See the
// GNU Lesser General Public License for more details.
//
// You should have received a copy of the GNU Lesser General Public License
// along with the go-ethereum library. If not, see <http://www.gnu.org/licenses/>.

package ethapi

import (
	"context"
	"encoding/json"
	"errors"
	"fmt"
	"math/big"
	"time"

	"github.com/spruce-solutions/go-quai/common"
	"github.com/spruce-solutions/go-quai/common/hexutil"
	"github.com/spruce-solutions/go-quai/core"
	"github.com/spruce-solutions/go-quai/core/types"
	"github.com/spruce-solutions/go-quai/crypto"
	"github.com/spruce-solutions/go-quai/log"
	"github.com/spruce-solutions/go-quai/rpc"
)

// PublicQuaiAPI provides an API to access Quai related information.
// It offers only methods that operate on public data that is freely available to anyone.
type PublicQuaiAPI struct {
	b Backend
}

// NewPublicQuaiAPI creates a new Quai protocol API.
func NewPublicQuaiAPI(b Backend) *PublicQuaiAPI {
	return &PublicQuaiAPI{b}
}

// GasPrice returns a suggestion for a gas price for legacy transactions.
func (s *PublicQuaiAPI) GasPrice(ctx context.Context) (*hexutil.Big, error) {
	tipcap, err := s.b.SuggestGasTipCap(ctx)
	if err != nil {
		return nil, err
	}
	if head := s.b.CurrentHeader(); head.BaseFee != nil {
		tipcap.Add(tipcap, head.BaseFee[types.QuaiNetworkContext])
	}
	return (*hexutil.Big)(tipcap), err
}

// MaxPriorityFeePerGas returns a suggestion for a gas tip cap for dynamic fee transactions.
func (s *PublicQuaiAPI) MaxPriorityFeePerGas(ctx context.Context) (*hexutil.Big, error) {
	tipcap, err := s.b.SuggestGasTipCap(ctx)
	if err != nil {
		return nil, err
	}
	return (*hexutil.Big)(tipcap), err
}

func (s *PublicQuaiAPI) FeeHistory(ctx context.Context, blockCount rpc.DecimalOrHex, lastBlock rpc.BlockNumber, rewardPercentiles []float64) (*feeHistoryResult, error) {
	oldest, reward, baseFee, gasUsed, err := s.b.FeeHistory(ctx, int(blockCount), lastBlock, rewardPercentiles)
	if err != nil {
		return nil, err
	}
	results := &feeHistoryResult{
		OldestBlock:  (*hexutil.Big)(oldest),
		GasUsedRatio: gasUsed,
	}
	if reward != nil {
		results.Reward = make([][]*hexutil.Big, len(reward))
		for i, w := range reward {
			results.Reward[i] = make([]*hexutil.Big, len(w))
			for j, v := range w {
				results.Reward[i][j] = (*hexutil.Big)(v)
			}
		}
	}
	if baseFee != nil {
		results.BaseFee = make([]*hexutil.Big, len(baseFee))
		for i, v := range baseFee {
			results.BaseFee[i] = (*hexutil.Big)(v)
		}
	}
	return results, nil
}

// Syncing returns false in case the node is currently not syncing with the network. It can be up to date or has not
// yet received the latest block headers from its pears. In case it is synchronizing:
// - startingBlock: block number this node started to synchronise from
// - currentBlock:  block number this node is currently importing
// - highestBlock:  block number of the highest block header this node has received from peers
// - pulledStates:  number of state entries processed until now
// - knownStates:   number of known state entries that still need to be pulled
func (s *PublicQuaiAPI) Syncing() (interface{}, error) {
	progress := s.b.SyncProgress()

	// Return not syncing if the synchronisation already completed
	if progress.CurrentBlock >= progress.HighestBlock {
		return false, nil
	}
	// Otherwise gather the block sync stats
	return map[string]interface{}{
		"startingBlock": hexutil.Uint64(progress.StartingBlock),
		"currentBlock":  hexutil.Uint64(progress.CurrentBlock),
		"highestBlock":  hexutil.Uint64(progress.HighestBlock),
		"pulledStates":  hexutil.Uint64(progress.PulledStates),
		"knownStates":   hexutil.Uint64(progress.KnownStates),
	}, nil
}

// PublicBlockChainQuaiAPI provides an API to access the Quai blockchain.
// It offers only methods that operate on public data that is freely available to anyone.
type PublicBlockChainQuaiAPI struct {
	b Backend
}

// NewPublicBlockChainQuaiAPI creates a new Quai blockchain API.
func NewPublicBlockChainQuaiAPI(b Backend) *PublicBlockChainQuaiAPI {
	return &PublicBlockChainQuaiAPI{b}
}

// ChainId is the EIP-155 replay-protection chain id for the current Quai chain config.
func (api *PublicBlockChainQuaiAPI) ChainId() (*hexutil.Big, error) {
	// if current block is at or past the EIP-155 replay-protection fork block, return chainID from config
	if config := api.b.ChainConfig(); config.IsEIP155(api.b.CurrentBlock().Number()) {
		return (*hexutil.Big)(config.ChainID), nil
	}
	return nil, fmt.Errorf("chain not synced beyond EIP-155 replay-protection fork block")
}

// BlockNumber returns the block number of the chain head.
func (s *PublicBlockChainQuaiAPI) BlockNumber() hexutil.Uint64 {
	header, _ := s.b.HeaderByNumber(context.Background(), rpc.LatestBlockNumber) // latest header should always be available
	return hexutil.Uint64(header.Number[types.QuaiNetworkContext].Uint64())
}

// GetBalance returns the amount of wei for the given address in the state of the
// given block number. The rpc.LatestBlockNumber and rpc.PendingBlockNumber meta
// block numbers are also allowed.
func (s *PublicBlockChainQuaiAPI) GetBalance(ctx context.Context, address common.Address, blockNrOrHash rpc.BlockNumberOrHash) (*hexutil.Big, error) {
	state, _, err := s.b.StateAndHeaderByNumberOrHash(ctx, blockNrOrHash)
	if state == nil || err != nil {
		return nil, err
	}
	return (*hexutil.Big)(state.GetBalance(address)), state.Error()
}

// GetProof returns the Merkle-proof for a given account and optionally some storage keys.
func (s *PublicBlockChainQuaiAPI) GetProof(ctx context.Context, address common.Address, storageKeys []string, blockNrOrHash rpc.BlockNumberOrHash) (*AccountResult, error) {
	state, _, err := s.b.StateAndHeaderByNumberOrHash(ctx, blockNrOrHash)
	if state == nil || err != nil {
		return nil, err
	}

	storageTrie := state.StorageTrie(address)
	storageHash := common.HexToHash("56e81f171bcc55a6ff8345e692c0f86e5b48e01b996cadc001622fb5e363b421")
	codeHash := state.GetCodeHash(address)
	storageProof := make([]StorageResult, len(storageKeys))

	// if we have a storageTrie, (which means the account exists), we can update the storagehash
	if storageTrie != nil {
		storageHash = storageTrie.Hash()
	} else {
		// no storageTrie means the account does not exist, so the codeHash is the hash of an empty bytearray.
		codeHash = crypto.Keccak256Hash(nil)
	}

	// create the proof for the storageKeys
	for i, key := range storageKeys {
		if storageTrie != nil {
			proof, storageError := state.GetStorageProof(address, common.HexToHash(key))
			if storageError != nil {
				return nil, storageError
			}
			storageProof[i] = StorageResult{key, (*hexutil.Big)(state.GetState(address, common.HexToHash(key)).Big()), toHexSlice(proof)}
		} else {
			storageProof[i] = StorageResult{key, &hexutil.Big{}, []string{}}
		}
	}

	// create the accountProof
	accountProof, proofErr := state.GetProof(address)
	if proofErr != nil {
		return nil, proofErr
	}

	return &AccountResult{
		Address:      address,
		AccountProof: toHexSlice(accountProof),
		Balance:      (*hexutil.Big)(state.GetBalance(address)),
		CodeHash:     codeHash,
		Nonce:        hexutil.Uint64(state.GetNonce(address)),
		StorageHash:  storageHash,
		StorageProof: storageProof,
	}, state.Error()
}

// GetHeaderByNumber returns the requested canonical block header.
// * When blockNr is -1 the chain head is returned.
// * When blockNr is -2 the pending chain head is returned.
func (s *PublicBlockChainQuaiAPI) GetHeaderByNumber(ctx context.Context, number rpc.BlockNumber) (map[string]interface{}, error) {
	header, err := s.b.HeaderByNumber(ctx, number)
	if header != nil && err == nil {
		response := s.rpcMarshalHeader(ctx, header)
		if number == rpc.PendingBlockNumber {
			// Pending header need to nil out a few fields
			for _, field := range []string{"hash", "nonce", "miner"} {
				response[field] = nil
			}
		}
		return response, err
	}
	return nil, err
}

// GetHeaderByHash returns the requested header by hash.
func (s *PublicBlockChainQuaiAPI) GetHeaderByHash(ctx context.Context, hash common.Hash) map[string]interface{} {
	header, _ := s.b.HeaderByHash(ctx, hash)
	if header != nil {
		return s.rpcMarshalHeader(ctx, header)
	}
	return nil
}

// GetBlockByNumber returns the requested canonical block.
// * When blockNr is -1 the chain head is returned.
// * When blockNr is -2 the pending chain head is returned.
// * When fullTx is true all transactions in the block are returned, otherwise
//   only the transaction hash is returned.
func (s *PublicBlockChainQuaiAPI) GetBlockByNumber(ctx context.Context, number rpc.BlockNumber, fullTx bool) (map[string]interface{}, error) {
	block, err := s.b.BlockByNumber(ctx, number)
	if block != nil && err == nil {
		response, err := s.rpcMarshalBlock(ctx, block, true, fullTx)
		if err == nil && number == rpc.PendingBlockNumber {
			// Pending blocks need to nil out a few fields
			for _, field := range []string{"hash", "nonce", "miner"} {
				response[field] = nil
			}
		}
		return response, err
	}
	return nil, err
}

func (s *PublicBlockChainQuaiAPI) PendingBlock(ctx context.Context) (map[string]interface{}, error) {
	block, receipts := s.b.PendingBlockAndReceipts()
	if block == nil {
		return nil, errors.New("no pending block")
	}
	return s.rpcMarshalBlockWithReceipts(ctx, block, receipts, true, true)
}

func (s *PublicBlockChainQuaiAPI) GetBlockWithReceiptsByHash(ctx context.Context, hash common.Hash) (map[string]interface{}, error) {
	block, err := s.b.BlockByHash(ctx, hash)
	if err != nil {
		return nil, err
	}
	receipts, err := s.b.GetReceipts(ctx, hash)
	if err != nil {
		return nil, err
	}
	if block == nil {
		return nil, errors.New("block not found")
	}
	return s.rpcMarshalBlockWithReceipts(ctx, block, receipts, true, true)
}

// GetBlockByHash returns the requested block. When fullTx is true all transactions in the block are returned in full
// detail, otherwise only the transaction hash is returned.
func (s *PublicBlockChainQuaiAPI) GetBlockByHash(ctx context.Context, hash common.Hash, fullTx bool) (map[string]interface{}, error) {
	block, err := s.b.BlockByHash(ctx, hash)
	if block != nil {
		return s.rpcMarshalBlock(ctx, block, true, fullTx)
	}
	return nil, err
}

// GetUncleByBlockNumberAndIndex returns the uncle block for the given block hash and index. When fullTx is true
// all transactions in the block are returned in full detail, otherwise only the transaction hash is returned.
func (s *PublicBlockChainQuaiAPI) GetUncleByBlockNumberAndIndex(ctx context.Context, blockNr rpc.BlockNumber, index hexutil.Uint) (map[string]interface{}, error) {
	block, err := s.b.BlockByNumber(ctx, blockNr)
	if block != nil {
		uncles := block.Uncles()
		if index >= hexutil.Uint(len(uncles)) {
			log.Debug("Requested uncle not found", "number", blockNr, "hash", block.Hash(), "index", index)
			return nil, nil
		}
		block = types.NewBlockWithHeader(uncles[index])
		return s.rpcMarshalBlock(ctx, block, false, false)
	}
	return nil, err
}

// GetUncleByBlockHashAndIndex returns the uncle block for the given block hash and index. When fullTx is true
// all transactions in the block are returned in full detail, otherwise only the transaction hash is returned.
func (s *PublicBlockChainQuaiAPI) GetUncleByBlockHashAndIndex(ctx context.Context, blockHash common.Hash, index hexutil.Uint) (map[string]interface{}, error) {
	block, err := s.b.BlockByHash(ctx, blockHash)
	if block != nil {
		uncles := block.Uncles()
		if index >= hexutil.Uint(len(uncles)) {
			log.Debug("Requested uncle not found", "number", block.Number(), "hash", blockHash, "index", index)
			return nil, nil
		}
		block = types.NewBlockWithHeader(uncles[index])
		return s.rpcMarshalBlock(ctx, block, false, false)
	}
	pendBlock, _ := s.b.PendingBlockAndReceipts()
	if pendBlock != nil && pendBlock.Hash() == blockHash {
		uncles := pendBlock.Uncles()
		if index >= hexutil.Uint(len(uncles)) {
			log.Debug("Requested uncle not found in pending block", "number", block.Number(), "hash", blockHash, "index", index)
			return nil, nil
		}
		block = types.NewBlockWithHeader(uncles[index])
		return s.rpcMarshalBlock(ctx, block, false, false)
	}
	return nil, err
}

// GetUncleCountByBlockNumber returns number of uncles in the block for the given block number
func (s *PublicBlockChainQuaiAPI) GetUncleCountByBlockNumber(ctx context.Context, blockNr rpc.BlockNumber) *hexutil.Uint {
	if block, _ := s.b.BlockByNumber(ctx, blockNr); block != nil {
		n := hexutil.Uint(len(block.Uncles()))
		return &n
	}
	return nil
}

// GetUncleCountByBlockHash returns number of uncles in the block for the given block hash
func (s *PublicBlockChainQuaiAPI) GetUncleCountByBlockHash(ctx context.Context, blockHash common.Hash) *hexutil.Uint {
	if block, _ := s.b.BlockByHash(ctx, blockHash); block != nil {
		n := hexutil.Uint(len(block.Uncles()))
		return &n
	}
	return nil
}

// GetCode returns the code stored at the given address in the state for the given block number.
func (s *PublicBlockChainQuaiAPI) GetCode(ctx context.Context, address common.Address, blockNrOrHash rpc.BlockNumberOrHash) (hexutil.Bytes, error) {
	state, _, err := s.b.StateAndHeaderByNumberOrHash(ctx, blockNrOrHash)
	if state == nil || err != nil {
		return nil, err
	}
	code := state.GetCode(address)
	return code, state.Error()
}

// GetStorageAt returns the storage from the state at the given address, key and
// block number. The rpc.LatestBlockNumber and rpc.PendingBlockNumber meta block
// numbers are also allowed.
func (s *PublicBlockChainQuaiAPI) GetStorageAt(ctx context.Context, address common.Address, key string, blockNrOrHash rpc.BlockNumberOrHash) (hexutil.Bytes, error) {
	state, _, err := s.b.StateAndHeaderByNumberOrHash(ctx, blockNrOrHash)
	if state == nil || err != nil {
		return nil, err
	}
	res := state.GetState(address, common.HexToHash(key))
	return res[:], state.Error()
}

// Call executes the given transaction on the state for the given block number.
//
// Additionally, the caller can specify a batch of contract for fields overriding.
//
// Note, this function doesn't make and changes in the state/blockchain and is
// useful to execute and retrieve values.
func (s *PublicBlockChainQuaiAPI) Call(ctx context.Context, args TransactionArgs, blockNrOrHash rpc.BlockNumberOrHash, overrides *StateOverride) (hexutil.Bytes, error) {
	result, err := DoCall(ctx, s.b, args, blockNrOrHash, overrides, 5*time.Second, s.b.RPCGasCap())
	if err != nil {
		return nil, err
	}
	// If the result contains a revert reason, try to unpack and return it.
	if len(result.Revert()) > 0 {
		return nil, newRevertError(result)
	}
	return result.Return(), result.Err
}

// EstimateGas returns an estimate of the amount of gas needed to execute the
// given transaction against the current pending block.
func (s *PublicBlockChainQuaiAPI) EstimateGas(ctx context.Context, args TransactionArgs, blockNrOrHash *rpc.BlockNumberOrHash) (hexutil.Uint64, error) {
	bNrOrHash := rpc.BlockNumberOrHashWithNumber(rpc.PendingBlockNumber)
	if blockNrOrHash != nil {
		bNrOrHash = *blockNrOrHash
	}
	return DoEstimateGas(ctx, s.b, args, bNrOrHash, s.b.RPCGasCap())
}

// RPCMarshalHeader converts the given header to the RPC output .
func RPCMarshalHeader(head *types.Header) map[string]interface{} {
	result := map[string]interface{}{
		"number":            head.Number,
		"hash":              head.Hash(),
		"parentHash":        head.ParentHash,
		"nonce":             head.Nonce,
		"sha3Uncles":        head.UncleHash,
		"logsBloom":         head.Bloom,
		"stateRoot":         head.Root,
		"miner":             head.Coinbase,
		"difficulty":        head.Difficulty,
		"networkDifficulty": head.NetworkDifficulty,
		"extraData":         head.Extra,
		"size":              hexutil.Uint64(head.Size()),
		"gasLimit":          head.GasLimit,
		"gasUsed":           head.GasUsed,
		"timestamp":         head.Time,
		"transactionsRoot":  head.TxHash,
		"receiptsRoot":      head.ReceiptHash,
		"location":          head.Location,
	}

	if head.BaseFee != nil {
		result["baseFeePerGas"] = head.BaseFee
	}

	return result
}

// RPCMarshalBlock converts the given block to the RPC output which depends on fullTx. If inclTx is true transactions are
// returned. When fullTx is true the returned block contains full transaction details, otherwise it will only contain
// transaction hashes.
func RPCMarshalBlock(block *types.Block, inclTx bool, fullTx bool) (map[string]interface{}, error) {
	fields := RPCMarshalHeader(block.Header())
	fields["size"] = hexutil.Uint64(block.Size())

	if inclTx {
		formatTx := func(tx *types.Transaction) (interface{}, error) {
			return tx.Hash(), nil
		}
		if fullTx {
			formatTx = func(tx *types.Transaction) (interface{}, error) {
				return newRPCTransactionFromBlockHash(block, tx.Hash()), nil
			}
		}
		txs := block.Transactions()
		transactions := make([]interface{}, len(txs))
		var err error
		for i, tx := range txs {
			if transactions[i], err = formatTx(tx); err != nil {
				return nil, err
			}
		}
		fields["transactions"] = transactions
	}
	uncles := block.Uncles()
	uncleHashes := make([]common.Hash, len(uncles))
	for i, uncle := range uncles {
		uncleHashes[i] = uncle.Hash()
	}
	fields["uncles"] = uncleHashes

	return fields, nil
}

// RPCMarshalBlock converts the given block to the RPC output which depends on fullTx. If inclTx is true transactions are
// returned. When fullTx is true the returned block contains full transaction details, otherwise it will only contain
// transaction hashes.
func RPCMarshalExternalBlock(block *types.Block, receipts []*types.Receipt, context *big.Int) (map[string]interface{}, error) {
	fields := RPCMarshalHeader(block.Header())
	fields["size"] = hexutil.Uint64(block.Size())

	formatTx := func(tx *types.Transaction) (interface{}, error) {
		return newRPCTransactionFromBlockHash(block, tx.Hash()), nil
	}

	txs := block.Transactions()
	transactions := make([]interface{}, len(txs))
	var err error
	for i, tx := range txs {
		if transactions[i], err = formatTx(tx); err != nil {
			return nil, err
		}
	}

	ucls := block.Uncles()
	uncles := make([]interface{}, len(ucls))
	for i, ucl := range ucls {
		uncles[i] = RPCMarshalHeader(ucl)
	}

	fieldReceipts := make([]interface{}, len(receipts))
	for i, receipt := range receipts {
		fieldReceipts[i], _ = RPCMarshalReceipt(receipt)
	}
	fields["receipts"] = fieldReceipts

	fields["transactions"] = transactions
	fields["uncles"] = uncles
	fields["context"] = context
	return fields, nil
}

// rpcMarshalReOrgData converts the reOrgData obtained to the right header format
func RPCMarshalReOrgData(header *types.Header, newHeaders []*types.Header, oldHeaders []*types.Header) (map[string]interface{}, error) {
	fields := map[string]interface{}{"header": RPCMarshalHeader(header)}

	fieldNewHeaders := make([]interface{}, len(newHeaders))
	for i, newHeader := range newHeaders {
		fieldNewHeaders[i] = RPCMarshalHeader(newHeader)
	}

	fieldOldHeaders := make([]interface{}, len(oldHeaders))
	for i, oldHeader := range oldHeaders {
		fieldOldHeaders[i] = RPCMarshalHeader(oldHeader)
	}

	fields["newHeaders"] = fieldNewHeaders
	fields["oldHeaders"] = fieldOldHeaders
	return fields, nil
}

// RPCMarshalExternalBlockTraceSet converts the header and context into the right format
func RPCMarshalExternalBlockTraceSet(hash common.Hash, context int) (map[string]interface{}, error) {
	fields := map[string]interface{}{"Hash": hash}
	fields["Context"] = context
	return fields, nil
}

// rpcMarshalHeader uses the generalized output filler, then adds the total difficulty field, which requires
// a `PublicBlockchainQuaiAPI`.
func (s *PublicBlockChainQuaiAPI) rpcMarshalHeader(ctx context.Context, header *types.Header) map[string]interface{} {
	fields := RPCMarshalHeader(header)
	fields["totalDifficulty"] = (*hexutil.Big)(s.b.GetTd(ctx, header.Hash())[types.QuaiNetworkContext])
	return fields
}

// rpcMarshalBlock uses the generalized output filler, then adds the total difficulty field, which requires
// a `PublicBlockchainAPI`.
func (s *PublicBlockChainQuaiAPI) rpcMarshalBlock(ctx context.Context, b *types.Block, inclTx bool, fullTx bool) (map[string]interface{}, error) {
	fields, err := RPCMarshalBlock(b, inclTx, fullTx)
	if err != nil {
		return nil, err
	}
	if inclTx {
		fields["totalDifficulty"] = (*hexutil.Big)(s.b.GetTd(ctx, b.Hash())[types.QuaiNetworkContext])
	}
	return fields, err
}

// rpcMarshalBlock uses the generalized output filler, then adds the total difficulty field, which requires
// a `PublicBlockchainAPI`.
func (s *PublicBlockChainQuaiAPI) rpcMarshalBlockWithReceipts(ctx context.Context, b *types.Block, receipts types.Receipts, inclTx bool, fullTx bool) (map[string]interface{}, error) {
	fields, err := RPCMarshalBlock(b, inclTx, fullTx)
	if err != nil {
		return nil, err
	}
	if inclTx {
		fields["totalDifficulty"] = (*hexutil.Big)(s.b.GetTd(ctx, b.Hash())[types.QuaiNetworkContext])
	}
	fieldReceipts := make([]interface{}, len(receipts))
	for i, receipt := range receipts {
		fieldReceipts[i], _ = RPCMarshalReceipt(receipt)
	}
	fields["receipts"] = fieldReceipts
	return fields, err
}

// CreateAccessList creates a EIP-2930 type AccessList for the given transaction.
// Reexec and BlockNrOrHash can be specified to create the accessList on top of a certain state.
func (s *PublicBlockChainQuaiAPI) CreateAccessList(ctx context.Context, args TransactionArgs, blockNrOrHash *rpc.BlockNumberOrHash) (*accessListResult, error) {
	bNrOrHash := rpc.BlockNumberOrHashWithNumber(rpc.PendingBlockNumber)
	if blockNrOrHash != nil {
		bNrOrHash = *blockNrOrHash
	}
	acl, gasUsed, vmerr, err := AccessList(ctx, s.b, bNrOrHash, args)
	if err != nil {
		return nil, err
	}
	result := &accessListResult{Accesslist: &acl, GasUsed: hexutil.Uint64(gasUsed)}
	if vmerr != nil {
		result.Error = vmerr.Error()
	}
	return result, nil
}

// SendMinedBlock will run checks on the block and add to canonical chain if valid.
func (s *PublicBlockChainQuaiAPI) SendMinedBlock(ctx context.Context, raw json.RawMessage) error {
	// Decode header and transactions.
	var head *types.Header
	var body rpcBlock
	if err := json.Unmarshal(raw, &head); err != nil {
		return err
	}
	if err := json.Unmarshal(raw, &body); err != nil {
		return err
	}
	// Quick-verify transaction and uncle lists. This mostly helps with debugging the server.
	if head.UncleHash[types.QuaiNetworkContext] == types.EmptyUncleHash[0] && len(body.UncleHashes) > 0 {
		return fmt.Errorf("server returned non-empty uncle list but block header indicates no uncles")
	}
	if head.UncleHash[types.QuaiNetworkContext] != types.EmptyUncleHash[0] && len(body.UncleHashes) == 0 {
		return fmt.Errorf("server returned empty uncle list but block header indicates uncles")
	}
	if head.TxHash[types.QuaiNetworkContext] == types.EmptyRootHash[0] && len(body.Transactions) > 0 {
		return fmt.Errorf("server returned non-empty transaction list but block header indicates no transactions")
	}
	if head.TxHash[types.QuaiNetworkContext] != types.EmptyRootHash[0] && len(body.Transactions) == 0 {
		return fmt.Errorf("server returned empty transaction list but block header indicates transactions")
	}
	// Load uncles because they are not included in the block response.
	txs := make([]*types.Transaction, len(body.Transactions))
	for i, tx := range body.Transactions {
		txs[i] = tx.tx
	}

	uncles := make([]*types.Header, len(body.UncleHashes))
	for i, uncleHash := range body.UncleHashes {
		block, _ := s.b.BlockByHash(ctx, uncleHash)
		if block != nil {
			uncles[i] = block.Header()
		} else {
			block, _ := s.b.GetUncleFromWorker(uncleHash)
			if block == nil {
				log.Warn("Unable to find local uncle for retrieved mined block", "uncle", uncleHash)
				return nil
			}
			uncles[i] = block.Header()
		}
	}

	block := types.NewBlockWithHeader(head).WithBody(txs, uncles)
	log.Info("Retrieved mined block", "number", head.Number, "location", head.Location)
	s.b.InsertBlock(ctx, block)
	// Broadcast the block and announce chain insertion event
	if block.Header() != nil {
		s.b.EventMux().Post(core.NewMinedBlockEvent{Block: block})
	}

	return nil
}

type rpcReorgData struct {
	Header     *types.Header   `json:"header"`
	NewHeaders []*types.Header `json:"newHeaders"`
	OldHeaders []*types.Header `json:"oldHeaders"`
}

// ReOrgRollBack will send the reorg data to perform reorg rollback
func (s *PublicBlockChainQuaiAPI) SendReOrgData(ctx context.Context, raw json.RawMessage) error {
	// Decode reOrgHeader and body.
	var reorgData rpcReorgData
	if err := json.Unmarshal(raw, &reorgData); err != nil {
		return err
	}

	s.b.ReOrgRollBack(reorgData.Header, reorgData.NewHeaders, reorgData.OldHeaders)
	return nil
}

type rpcExternalBlock struct {
	Hash         common.Hash      `json:"hash"`
	Transactions []rpcTransaction `json:"transactions"`
	Uncles       []*types.Header  `json:"uncles"`
	Receipts     []*types.Receipt `json:"receipts"`
	Context      *big.Int         `json:"context"`
}

// SendExternalBlock will run checks on the block and add to canonical chain if valid.
func (s *PublicBlockChainQuaiAPI) SendExternalBlock(ctx context.Context, raw json.RawMessage) error {
	// Decode header and transactions.
	var head *types.Header
	var body rpcExternalBlock
	if err := json.Unmarshal(raw, &head); err != nil {
		return err
	}
	if err := json.Unmarshal(raw, &body); err != nil {
		return err
	}

	// Load transactions
	txs := make([]*types.Transaction, len(body.Transactions))
	for i, tx := range body.Transactions {
		txs[i] = tx.tx
	}

	uncles := make([]*types.Header, len(body.Uncles))
	copy(uncles, body.Uncles)

	receipts := make([]*types.Receipt, len(body.Receipts))
	copy(receipts, body.Receipts)

	block := types.NewExternalBlockWithHeader(head).WithBody(txs, uncles, receipts, body.Context)

	s.b.AddExternalBlock(block)

	return nil
}

<<<<<<< HEAD
=======
type HeaderHashWithContext struct {
	Hash    common.Hash
	Context int
}

>>>>>>> 766e7185
// GetExternalBlockTraceSet will run checks on the header and get the External Block from the cache.
func (s *PublicBlockChainQuaiAPI) GetExternalBlockTraceSet(ctx context.Context, raw json.RawMessage) (map[string]interface{}, error) {
	// Decode header and transactions.
	var headerHashWithContext types.HeaderHashWithContext
	if err := json.Unmarshal(raw, &headerHashWithContext); err != nil {
		return nil, err
	}
	fmt.Println("headerHashWithContext", headerHashWithContext)

	extBlock, err := s.b.GetExternalBlockTraceSet(headerHashWithContext.Hash, headerHashWithContext.Context)
	if err != nil {
		return nil, err
	}
	block := types.NewBlockWithHeader(extBlock.Header()).WithBody(extBlock.Transactions(), extBlock.Uncles())

	return RPCMarshalExternalBlock(block, extBlock.Receipts(), extBlock.Context())
}<|MERGE_RESOLUTION|>--- conflicted
+++ resolved
@@ -693,18 +693,15 @@
 	return nil
 }
 
-<<<<<<< HEAD
-=======
 type HeaderHashWithContext struct {
 	Hash    common.Hash
 	Context int
 }
 
->>>>>>> 766e7185
 // GetExternalBlockTraceSet will run checks on the header and get the External Block from the cache.
 func (s *PublicBlockChainQuaiAPI) GetExternalBlockTraceSet(ctx context.Context, raw json.RawMessage) (map[string]interface{}, error) {
 	// Decode header and transactions.
-	var headerHashWithContext types.HeaderHashWithContext
+	var headerHashWithContext HeaderHashWithContext
 	if err := json.Unmarshal(raw, &headerHashWithContext); err != nil {
 		return nil, err
 	}
