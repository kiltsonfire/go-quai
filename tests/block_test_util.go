// Copyright 2015 The go-ethereum Authors
// This file is part of the go-ethereum library.
//
// The go-ethereum library is free software: you can redistribute it and/or modify
// it under the terms of the GNU Lesser General Public License as published by
// the Free Software Foundation, either version 3 of the License, or
// (at your option) any later version.
//
// The go-ethereum library is distributed in the hope that it will be useful,
// but WITHOUT ANY WARRANTY; without even the implied warranty of
// MERCHANTABILITY or FITNESS FOR A PARTICULAR PURPOSE. See the
// GNU Lesser General Public License for more details.
//
// You should have received a copy of the GNU Lesser General Public License
// along with the go-ethereum library. If not, see <http://www.gnu.org/licenses/>.

// Package tests implements execution of Ethereum JSON tests.
package tests

import (
	"bytes"
	"encoding/hex"
	"encoding/json"
	"fmt"
	"math/big"
	"os"

	"github.com/spruce-solutions/go-quai/common"
	"github.com/spruce-solutions/go-quai/common/hexutil"
	"github.com/spruce-solutions/go-quai/common/math"
	"github.com/spruce-solutions/go-quai/consensus"
	"github.com/spruce-solutions/go-quai/consensus/blake3pow"
	"github.com/spruce-solutions/go-quai/core"
	"github.com/spruce-solutions/go-quai/core/rawdb"
	"github.com/spruce-solutions/go-quai/core/state"
	"github.com/spruce-solutions/go-quai/core/types"
	"github.com/spruce-solutions/go-quai/core/vm"
	"github.com/spruce-solutions/go-quai/params"
	"github.com/spruce-solutions/go-quai/rlp"
)

// A BlockTest checks handling of entire blocks.
type BlockTest struct {
	json btJSON
}

// UnmarshalJSON implements json.Unmarshaler interface.
func (t *BlockTest) UnmarshalJSON(in []byte) error {
	return json.Unmarshal(in, &t.json)
}

type btJSON struct {
	Blocks     []btBlock             `json:"blocks"`
	Genesis    btHeader              `json:"genesisBlockHeader"`
	Pre        core.GenesisAlloc     `json:"pre"`
	Post       core.GenesisAlloc     `json:"postState"`
	BestBlock  common.UnprefixedHash `json:"lastblockhash"`
	Network    string                `json:"network"`
	SealEngine string                `json:"sealEngine"`
}

type btBlock struct {
	BlockHeader     *btHeader
	ExpectException string
	Rlp             string
	UncleHeaders    []*btHeader
}

//go:generate gencodec -type btHeader -field-override btHeaderMarshaling -out gen_btheader.go

type btHeader struct {
	Bloom            types.Bloom
	Coinbase         common.Address
	MixHash          common.Hash
	Nonce            types.BlockNonce
	Number           *big.Int
	Hash             common.Hash
	ParentHash       common.Hash
	ReceiptTrie      common.Hash
	StateRoot        common.Hash
	TransactionsTrie common.Hash
	UncleHash        common.Hash
	ExtraData        []byte
	Difficulty       *big.Int
	GasLimit         uint64
	GasUsed          uint64
	Timestamp        uint64
	BaseFeePerGas    *big.Int
}

type btHeaderMarshaling struct {
	ExtraData     hexutil.Bytes
	Number        *math.HexOrDecimal256
	Difficulty    *math.HexOrDecimal256
	GasLimit      math.HexOrDecimal64
	GasUsed       math.HexOrDecimal64
	Timestamp     math.HexOrDecimal64
	BaseFeePerGas *math.HexOrDecimal256
}

func (t *BlockTest) Run(snapshotter bool) error {
	config, ok := Forks[t.json.Network]
	if !ok {
		return UnsupportedForkError{t.json.Network}
	}

	// import pre accounts & construct test genesis block & state root
	db := rawdb.NewMemoryDatabase()
	gblock, err := t.genesis(config).Commit(db)
	if err != nil {
		return err
	}
	if gblock.Hash() != t.json.Genesis.Hash {
		return fmt.Errorf("genesis block hash doesn't match test: computed=%x, test=%x", gblock.Hash().Bytes()[:6], t.json.Genesis.Hash[:6])
	}
	if gblock.Root() != t.json.Genesis.StateRoot {
		return fmt.Errorf("genesis block state root does not match test: computed=%x, test=%x", gblock.Root().Bytes()[:6], t.json.Genesis.StateRoot[:6])
	}
	var engine consensus.Engine
	if t.json.SealEngine == "NoProof" {
		engine = blake3pow.NewFaker()
	} else {
		engine = blake3pow.NewShared()
	}
	cache := &core.CacheConfig{TrieCleanLimit: 0}
	if snapshotter {
		cache.SnapshotLimit = 1
		cache.SnapshotWait = true
	}
	chain, err := core.NewBlockChain(db, cache, config, engine, vm.Config{}, nil, nil)
	if err != nil {
		return err
	}
	defer chain.Stop()

	validBlocks, err := t.insertBlocks(chain)
	if err != nil {
		return err
	}
	cmlast := chain.CurrentBlock().Hash()
	if common.Hash(t.json.BestBlock) != cmlast {
		return fmt.Errorf("last block hash validation mismatch: want: %x, have: %x", t.json.BestBlock, cmlast)
	}
	newDB, err := chain.State()
	if err != nil {
		return err
	}
	if err = t.validatePostState(newDB); err != nil {
		return fmt.Errorf("post state validation failed: %v", err)
	}
	// Cross-check the snapshot-to-hash against the trie hash
	if snapshotter {
		if err := chain.Snapshots().Verify(chain.CurrentBlock().Root()); err != nil {
			return err
		}
	}
	return t.validateImportedHeaders(chain, validBlocks)
}

func (t *BlockTest) genesis(config *params.ChainConfig) *core.Genesis {
	return &core.Genesis{
		Config:     config,
		Nonce:      t.json.Genesis.Nonce().Uint64(),
		Timestamp:  t.json.Genesis.Timestamp,
		ParentHash: t.json.Genesis.ParentHash(),
		ExtraData:  t.json.Genesis.ExtraData,
		GasLimit:   t.json.Genesis.GasLimit(),
		GasUsed:    t.json.Genesis.GasUsed(),
		Difficulty: t.json.Genesis.Difficulty(),
		Mixhash:    t.json.Genesis.MixHash,
		Coinbase:   t.json.Genesis.Coinbase(),
		Alloc:      t.json.Pre,
		BaseFee:    t.json.Genesis.BaseFeePerGas,
	}
}

/* See https://github.com/ethereum/tests/wiki/Blockchain-Tests-II

   Whether a block is valid or not is a bit subtle, it's defined by presence of
   blockHeader, transactions and uncleHeaders fields. If they are missing, the block is
   invalid and we must verify that we do not accept it.

   Since some tests mix valid and invalid blocks we need to check this for every block.

   If a block is invalid it does not necessarily fail the test, if it's invalidness is
   expected we are expected to ignore it and continue processing and then validate the
   post state.
*/
func (t *BlockTest) insertBlocks(blockchain *core.BlockChain) ([]btBlock, error) {
	validBlocks := make([]btBlock, 0)
	// insert the test blocks, which will execute all transactions
	for bi, b := range t.json.Blocks {
		cb, err := b.decode()
		if err != nil {
			if b.BlockHeader == nil {
				continue // OK - block is supposed to be invalid, continue with next block
			} else {
				return nil, fmt.Errorf("block RLP decoding failed when expected to succeed: %v", err)
			}
		}
		// RLP decoding worked, try to insert into chain:
		blocks := types.Blocks{cb}
		i, err := blockchain.InsertChain(blocks)
		if err != nil {
			if b.BlockHeader == nil {
				continue // OK - block is supposed to be invalid, continue with next block
			} else {
				return nil, fmt.Errorf("block #%v insertion into chain failed: %v", blocks[i].Number(), err)
			}
		}
		if b.BlockHeader == nil {
			if data, err := json.MarshalIndent(cb.Header(), "", "  "); err == nil {
				fmt.Fprintf(os.Stderr, "block (index %d) insertion should have failed due to: %v:\n%v\n",
					bi, b.ExpectException, string(data))
			}
			return nil, fmt.Errorf("block (index %d) insertion should have failed due to: %v",
				bi, b.ExpectException)
		}

		// validate RLP decoding by checking all values against test file JSON
		if err = validateHeader(b.BlockHeader, cb.Header()); err != nil {
			return nil, fmt.Errorf("deserialised block header validation failed: %v", err)
		}
		validBlocks = append(validBlocks, b)
	}
	return validBlocks, nil
}

func validateHeader(h *btHeader, h2 *types.Header) error {
	if h.Bloom() != h2.Bloom() {
		return fmt.Errorf("bloom: want: %x have: %x", h.Bloom(), h2.Bloom())
	}
	if h.Coinbase() != h2.Coinbase() {
		return fmt.Errorf("coinbase: want: %x have: %x", h.Coinbase(), h2.Coinbase())
	}
<<<<<<< HEAD
	if h.Nonce() != h2.Nonce() {
		return fmt.Errorf("nonce: want: %x have: %x", h.Nonce(), h2.Nonce())
	}
	if h.Number().Cmp(h2.Number()) != 0 {
		return fmt.Errorf("number: want: %v have: %v", h.Number(), h2.Number())
	}
	if h.ParentHash() != h2.ParentHash() {
		return fmt.Errorf("parent hash: want: %x have: %x", h.ParentHash(), h2.ParentHash())
	}
	if h.ReceiptTrie != h2.ReceiptHash() {
		return fmt.Errorf("receipt hash: want: %x have: %x", h.ReceiptTrie, h2.ReceiptHash())
	}
	if h.TransactionsTrie != h2.TxHash() {
		return fmt.Errorf("tx hash: want: %x have: %x", h.TransactionsTrie, h2.TxHash())
	}
	if h.StateRoot != h2.Root() {
		return fmt.Errorf("state hash: want: %x have: %x", h.StateRoot, h2.Root())
	}
	if h.UncleHash() != h2.UncleHash() {
		return fmt.Errorf("uncle hash: want: %x have: %x", h.UncleHash(), h2.UncleHash())
	}
	if !bytes.Equal(h.ExtraData, h2.Extra()) {
		return fmt.Errorf("extra data: want: %x have: %x", h.ExtraData, h2.Extra())
	}
	if h.Difficulty().Cmp(h2.Difficulty()) != 0 {
		return fmt.Errorf("difficulty: want: %v have: %v", h.Difficulty(), h2.Difficulty())
	}
	if h.GasLimit() != h2.GasLimit() {
		return fmt.Errorf("gasLimit: want: %d have: %d", h.GasLimit(), h2.GasLimit())
	}
	if h.GasUsed() != h2.GasUsed() {
		return fmt.Errorf("gasUsed: want: %d have: %d", h.GasUsed(), h2.GasUsed())
	}
=======
	if h.MixHash != h2.MixDigest() {
		return fmt.Errorf("MixHash: want: %x have: %x", h.MixHash, h2.MixDigest())
	}
	if h.Nonce() != h2.Nonce() {
		return fmt.Errorf("nonce: want: %x have: %x", h.Nonce(), h2.Nonce())
	}
	if h.Number().Cmp(h2.Number()) != 0 {
		return fmt.Errorf("number: want: %v have: %v", h.Number(), h2.Number())
	}
	if h.ParentHash() != h2.ParentHash() {
		return fmt.Errorf("parent hash: want: %x have: %x", h.ParentHash(), h2.ParentHash())
	}
	if h.ReceiptTrie != h2.ReceiptHash() {
		return fmt.Errorf("receipt hash: want: %x have: %x", h.ReceiptTrie, h2.ReceiptHash())
	}
	if h.TransactionsTrie != h2.TxHash() {
		return fmt.Errorf("tx hash: want: %x have: %x", h.TransactionsTrie, h2.TxHash())
	}
	if h.StateRoot != h2.Root() {
		return fmt.Errorf("state hash: want: %x have: %x", h.StateRoot, h2.Root())
	}
	if h.UncleHash() != h2.UncleHash() {
		return fmt.Errorf("uncle hash: want: %x have: %x", h.UncleHash(), h2.UncleHash())
	}
	if !bytes.Equal(h.ExtraData, h2.Extra()) {
		return fmt.Errorf("extra data: want: %x have: %x", h.ExtraData, h2.Extra())
	}
	if h.Difficulty().Cmp(h2.Difficulty()) != 0 {
		return fmt.Errorf("difficulty: want: %v have: %v", h.Difficulty(), h2.Difficulty())
	}
	if h.GasLimit() != h2.GasLimit() {
		return fmt.Errorf("gasLimit: want: %d have: %d", h.GasLimit(), h2.GasLimit())
	}
	if h.GasUsed() != h2.GasUsed() {
		return fmt.Errorf("gasUsed: want: %d have: %d", h.GasUsed(), h2.GasUsed())
	}
>>>>>>> c5f31e0d
	if h.Timestamp != h2.Time() {
		return fmt.Errorf("timestamp: want: %v have: %v", h.Timestamp, h2.Time())
	}
	return nil
}

func (t *BlockTest) validatePostState(statedb *state.StateDB) error {
	// validate post state accounts in test file against what we have in state db
	for addr, acct := range t.json.Post {
		// address is indirectly verified by the other fields, as it's the db key
		code2 := statedb.GetCode(addr)
		balance2 := statedb.GetBalance(addr)
		nonce2 := statedb.GetNonce(addr)
		if !bytes.Equal(code2, acct.Code) {
			return fmt.Errorf("account code mismatch for addr: %s want: %v have: %s", addr, acct.Code, hex.EncodeToString(code2))
		}
		if balance2.Cmp(acct.Balance) != 0 {
			return fmt.Errorf("account balance mismatch for addr: %s, want: %d, have: %d", addr, acct.Balance, balance2)
		}
		if nonce2 != acct.Nonce() {
			return fmt.Errorf("account nonce mismatch for addr: %s want: %d have: %d", addr, acct.Nonce(), nonce2)
		}
	}
	return nil
}

func (t *BlockTest) validateImportedHeaders(cm *core.BlockChain, validBlocks []btBlock) error {
	// to get constant lookup when verifying block headers by hash (some tests have many blocks)
	bmap := make(map[common.Hash]btBlock, len(t.json.Blocks))
	for _, b := range validBlocks {
		bmap[b.BlockHeader.Hash] = b
	}
	// iterate over blocks backwards from HEAD and validate imported
	// headers vs test file. some tests have reorgs, and we import
	// block-by-block, so we can only validate imported headers after
	// all blocks have been processed by BlockChain, as they may not
	// be part of the longest chain until last block is imported.
	for b := cm.CurrentBlock(); b != nil && b.NumberU64() != 0; b = cm.GetBlockByHash(b.Header().ParentHash()) {
		if err := validateHeader(bmap[b.Hash()].BlockHeader, b.Header()); err != nil {
			return fmt.Errorf("imported block header validation failed: %v", err)
		}
	}
	return nil
}

func (bb *btBlock) decode() (*types.Block, error) {
	data, err := hexutil.Decode(bb.Rlp)
	if err != nil {
		return nil, err
	}
	var b types.Block
	err = rlp.DecodeBytes(data, &b)
	return &b, err
}<|MERGE_RESOLUTION|>--- conflicted
+++ resolved
@@ -233,7 +233,6 @@
 	if h.Coinbase() != h2.Coinbase() {
 		return fmt.Errorf("coinbase: want: %x have: %x", h.Coinbase(), h2.Coinbase())
 	}
-<<<<<<< HEAD
 	if h.Nonce() != h2.Nonce() {
 		return fmt.Errorf("nonce: want: %x have: %x", h.Nonce(), h2.Nonce())
 	}
@@ -261,50 +260,12 @@
 	if h.Difficulty().Cmp(h2.Difficulty()) != 0 {
 		return fmt.Errorf("difficulty: want: %v have: %v", h.Difficulty(), h2.Difficulty())
 	}
-	if h.GasLimit() != h2.GasLimit() {
-		return fmt.Errorf("gasLimit: want: %d have: %d", h.GasLimit(), h2.GasLimit())
-	}
-	if h.GasUsed() != h2.GasUsed() {
-		return fmt.Errorf("gasUsed: want: %d have: %d", h.GasUsed(), h2.GasUsed())
-	}
-=======
-	if h.MixHash != h2.MixDigest() {
-		return fmt.Errorf("MixHash: want: %x have: %x", h.MixHash, h2.MixDigest())
-	}
-	if h.Nonce() != h2.Nonce() {
-		return fmt.Errorf("nonce: want: %x have: %x", h.Nonce(), h2.Nonce())
-	}
-	if h.Number().Cmp(h2.Number()) != 0 {
-		return fmt.Errorf("number: want: %v have: %v", h.Number(), h2.Number())
-	}
-	if h.ParentHash() != h2.ParentHash() {
-		return fmt.Errorf("parent hash: want: %x have: %x", h.ParentHash(), h2.ParentHash())
-	}
-	if h.ReceiptTrie != h2.ReceiptHash() {
-		return fmt.Errorf("receipt hash: want: %x have: %x", h.ReceiptTrie, h2.ReceiptHash())
-	}
-	if h.TransactionsTrie != h2.TxHash() {
-		return fmt.Errorf("tx hash: want: %x have: %x", h.TransactionsTrie, h2.TxHash())
-	}
-	if h.StateRoot != h2.Root() {
-		return fmt.Errorf("state hash: want: %x have: %x", h.StateRoot, h2.Root())
-	}
-	if h.UncleHash() != h2.UncleHash() {
-		return fmt.Errorf("uncle hash: want: %x have: %x", h.UncleHash(), h2.UncleHash())
-	}
-	if !bytes.Equal(h.ExtraData, h2.Extra()) {
-		return fmt.Errorf("extra data: want: %x have: %x", h.ExtraData, h2.Extra())
-	}
-	if h.Difficulty().Cmp(h2.Difficulty()) != 0 {
-		return fmt.Errorf("difficulty: want: %v have: %v", h.Difficulty(), h2.Difficulty())
-	}
-	if h.GasLimit() != h2.GasLimit() {
-		return fmt.Errorf("gasLimit: want: %d have: %d", h.GasLimit(), h2.GasLimit())
-	}
-	if h.GasUsed() != h2.GasUsed() {
-		return fmt.Errorf("gasUsed: want: %d have: %d", h.GasUsed(), h2.GasUsed())
-	}
->>>>>>> c5f31e0d
+	if h.Difficulty.Cmp(h2.Difficulty) != 0 {
+		return fmt.Errorf("difficulty: want: %v have: %v", h.Difficulty, h2.Difficulty)
+	}
+	if h.GasLimit != h2.GasLimit {
+		return fmt.Errorf("gasLimit: want: %d have: %d", h.GasLimit, h2.GasLimit)
+	}
 	if h.Timestamp != h2.Time() {
 		return fmt.Errorf("timestamp: want: %v have: %v", h.Timestamp, h2.Time())
 	}
