--- conflicted
+++ resolved
@@ -94,11 +94,7 @@
 		}
 
 		// lock step sync only when going towards latest.
-<<<<<<< HEAD
-		if hashMode && !query.Reverse {
-=======
 		if hashMode && !query.Reverse && domThresholdReached {
->>>>>>> 4daa1f05
 			break
 		}
 
@@ -180,12 +176,6 @@
 			bytes += len(data)
 		}
 
-<<<<<<< HEAD
-		// stopping at a coincident block after including the block body for the coincident block.
-		// if IsCoincident(backend, hash) {
-		// 	break
-		// }
-=======
 		if IsCoincident(backend, hash) {
 			domCount++
 			if types.QuaiNetworkContext == params.ZONE && domCount == params.MaxCoincidentInZone {
@@ -200,7 +190,6 @@
 		if domThresholdReached {
 			break
 		}
->>>>>>> 4daa1f05
 	}
 	return bodies
 }
