// Copyright 2015 The go-ethereum Authors
// This file is part of the go-ethereum library.
//
// The go-ethereum library is free software: you can redistribute it and/or modify
// it under the terms of the GNU Lesser General Public License as published by
// the Free Software Foundation, either version 3 of the License, or
// (at your option) any later version.
//
// The go-ethereum library is distributed in the hope that it will be useful,
// but WITHOUT ANY WARRANTY; without even the implied warranty of
// MERCHANTABILITY or FITNESS FOR A PARTICULAR PURPOSE. See the
// GNU Lesser General Public License for more details.
//
// You should have received a copy of the GNU Lesser General Public License
// along with the go-ethereum library. If not, see <http://www.gnu.org/licenses/>.

package eth

import (
	"errors"
	"fmt"
	"sync/atomic"
	"time"

	"github.com/spruce-solutions/go-quai/common"
	"github.com/spruce-solutions/go-quai/core"
	"github.com/spruce-solutions/go-quai/core/types"
	"github.com/spruce-solutions/go-quai/eth/protocols/eth"
	"github.com/spruce-solutions/go-quai/log"
	"github.com/spruce-solutions/go-quai/p2p/enode"
	"github.com/spruce-solutions/go-quai/trie"
)

// ethHandler implements the eth.Backend interface to handle the various network
// packets that are sent as replies or broadcasts.
type ethHandler handler

func (h *ethHandler) Core() *core.Core            { return h.core }
func (h *ethHandler) StateBloom() *trie.SyncBloom { return h.stateBloom }
func (h *ethHandler) TxPool() eth.TxPool          { return h.txpool }

// RunPeer is invoked when a peer joins on the `eth` protocol.
func (h *ethHandler) RunPeer(peer *eth.Peer, hand eth.Handler) error {
	return (*handler)(h).runEthPeer(peer, hand)
}

// PeerInfo retrieves all known `eth` information about a peer.
func (h *ethHandler) PeerInfo(id enode.ID) interface{} {
	if p := h.peers.peer(id.String()); p != nil {
		return p.info()
	}
	return nil
}

// AcceptTxs retrieves whether transaction processing is enabled on the node
// or if inbound transactions should simply be dropped.
func (h *ethHandler) AcceptTxs() bool {
	return atomic.LoadUint32(&h.acceptTxs) == 1
}

// Handle is invoked from a peer's message handler when it receives a new remote
// message that the handler couldn't consume and serve itself.
func (h *ethHandler) Handle(peer *eth.Peer, packet eth.Packet) error {
	// Consume any broadcasts and announces, forwarding the rest to the downloader
	switch packet := packet.(type) {
	case *eth.BlockHeadersPacket:
		return h.handleHeaders(peer, *packet)

	case *eth.BlockBodiesPacket:
		txset, uncleset := packet.Unpack()
		return h.handleBodies(peer, txset, uncleset)

	case *eth.NodeDataPacket:
		if err := h.downloader.DeliverNodeData(peer.ID(), *packet); err != nil {
			log.Debug("Failed to deliver node state data", "err", err)
		}
		return nil

	case *eth.ReceiptsPacket:
		if err := h.downloader.DeliverReceipts(peer.ID(), *packet); err != nil {
			log.Debug("Failed to deliver receipts", "err", err)
		}
		return nil

	case *eth.NewBlockHashesPacket:
		hashes, numbers := packet.Unpack()
		return h.handleBlockAnnounces(peer, hashes, numbers)

	case *eth.NewBlockPacket:
		return h.handleBlockBroadcast(peer, packet.Block)

	case *eth.NewPooledTransactionHashesPacket:
		return h.txFetcher.Notify(peer.ID(), *packet)

	case *eth.TransactionsPacket:
		return h.txFetcher.Enqueue(peer.ID(), *packet, false)

	case *eth.PooledTransactionsPacket:
		return h.txFetcher.Enqueue(peer.ID(), *packet, true)

	default:
		return fmt.Errorf("unexpected eth packet type: %T", packet)
	}
}

// handleHeaders is invoked from a peer's message handler when it transmits a batch
// of headers for the local node to process.
func (h *ethHandler) handleHeaders(peer *eth.Peer, headers []*types.Header) error {
	p := h.peers.peer(peer.ID())
	if p == nil {
		return errors.New("unregistered during callback")
	}
	// If no headers were received, but we're expencting a checkpoint header, consider it that
	if len(headers) == 0 && p.syncDrop != nil {
		// Stop the timer either way, decide later to drop or not
		p.syncDrop.Stop()
		p.syncDrop = nil
	}
	// Filter out any explicitly requested headers, deliver the rest to the downloader
	filter := len(headers) == 1
	if filter {
		// If it's a potential sync progress check, validate the content and advertised chain weight
		if p.syncDrop != nil && headers[0].Number[types.QuaiNetworkContext].Uint64() == h.checkpointNumber {
			// Disable the sync drop timer
			p.syncDrop.Stop()
			p.syncDrop = nil

			// Validate the header and either drop the peer or continue
			if headers[0].Hash() != h.checkpointHash {
				return errors.New("checkpoint hash mismatch")
			}
			return nil
		}
		// Otherwise if it's a whitelisted block, validate against the set
		if want, ok := h.whitelist[headers[0].Number[types.QuaiNetworkContext].Uint64()]; ok {
			if hash := headers[0].Hash(); want != hash {
				peer.Log().Info("Whitelist mismatch, dropping peer", "number", headers[0].Number[types.QuaiNetworkContext].Uint64(), "hash", hash, "want", want)
				return errors.New("whitelist block mismatch")
			}
			peer.Log().Debug("Whitelist block verified", "number", headers[0].Number[types.QuaiNetworkContext].Uint64(), "hash", want)
		}
		// Irrelevant of the fork checks, send the header to the fetcher just in case
		headers = h.blockFetcher.FilterHeaders(peer.ID(), headers, time.Now())
	}
	if len(headers) > 0 || !filter {
		err := h.downloader.DeliverHeaders(peer.ID(), headers)
		if err != nil {
			log.Debug("Failed to deliver headers", "err", err)
		}
	}
	return nil
}

// handleBodies is invoked from a peer's message handler when it transmits a batch
// of block bodies for the local node to process.
func (h *ethHandler) handleBodies(peer *eth.Peer, txs [][]*types.Transaction, uncles [][]*types.Header) error {
	// Filter out any explicitly requested bodies, deliver the rest to the downloader
	filter := len(txs) > 0 || len(uncles) > 0
	if filter {
		txs, uncles = h.blockFetcher.FilterBodies(peer.ID(), txs, uncles, time.Now())
	}
	if len(txs) > 0 || len(uncles) > 0 || !filter {
		err := h.downloader.DeliverBodies(peer.ID(), txs, uncles)
		if err != nil {
			log.Debug("Failed to deliver bodies", "err", err)
		}
	}
	return nil
}

// handleBlockAnnounces is invoked from a peer's message handler when it transmits a
// batch of block announcements for the local node to process.
func (h *ethHandler) handleBlockAnnounces(peer *eth.Peer, hashes []common.Hash, numbers []uint64) error {
	// Schedule all the unknown hashes for retrieval
	var (
		unknownHashes  = make([]common.Hash, 0, len(hashes))
		unknownNumbers = make([]uint64, 0, len(numbers))
	)
	for i := 0; i < len(hashes); i++ {
		if !h.core.HasBlock(hashes[i], numbers[i]) {
			unknownHashes = append(unknownHashes, hashes[i])
			unknownNumbers = append(unknownNumbers, numbers[i])
		}
	}
	for i := 0; i < len(unknownHashes); i++ {
		h.blockFetcher.Notify(peer.ID(), unknownHashes[i], unknownNumbers[i], time.Now(), peer.RequestOneHeader, peer.RequestBodies)
	}
	return nil
}

// handleBlockBroadcast is invoked from a peer's message handler when it transmits a
// block broadcast for the local node to process.
func (h *ethHandler) handleBlockBroadcast(peer *eth.Peer, block *types.Block) error {
	log.Info("handleBlockBroadcast: Received block broadcast", "hash", block.Hash(), "num", block.Header().Number)

	// Schedule the block for import
	h.blockFetcher.Enqueue(peer.ID(), block)

<<<<<<< HEAD
	// Assuming the block is importable by the peer, but possibly not yet done so,
	// calculate the head hash and TD that the peer truly must have.
	var (
		trueHead = block.ParentHash()
		trueTD   = new(big.Int).Sub(td, block.Difficulty())
	)
	// Update the peer's total difficulty if better than the previous
	if _, td := peer.Head(); trueTD.Cmp(td) > 0 {
		peer.SetHead(trueHead, td)
=======
	_, number := peer.Head()
	if (block.NumberU64() - 1) > number {
		peer.SetHead(block.ParentHash(), number)
>>>>>>> 2bbab530
		h.chainSync.handlePeerEvent(peer)
	}

	return nil
}<|MERGE_RESOLUTION|>--- conflicted
+++ resolved
@@ -196,21 +196,9 @@
 	// Schedule the block for import
 	h.blockFetcher.Enqueue(peer.ID(), block)
 
-<<<<<<< HEAD
-	// Assuming the block is importable by the peer, but possibly not yet done so,
-	// calculate the head hash and TD that the peer truly must have.
-	var (
-		trueHead = block.ParentHash()
-		trueTD   = new(big.Int).Sub(td, block.Difficulty())
-	)
-	// Update the peer's total difficulty if better than the previous
-	if _, td := peer.Head(); trueTD.Cmp(td) > 0 {
-		peer.SetHead(trueHead, td)
-=======
 	_, number := peer.Head()
 	if (block.NumberU64() - 1) > number {
 		peer.SetHead(block.ParentHash(), number)
->>>>>>> 2bbab530
 		h.chainSync.handlePeerEvent(peer)
 	}
 
