// Copyright 2015 The go-ethereum Authors
// This file is part of the go-ethereum library.
//
// The go-ethereum library is free software: you can redistribute it and/or modify
// it under the terms of the GNU Lesser General Public License as published by
// the Free Software Foundation, either version 3 of the License, or
// (at your option) any later version.
//
// The go-ethereum library is distributed in the hope that it will be useful,
// but WITHOUT ANY WARRANTY; without even the implied warranty of
// MERCHANTABILITY or FITNESS FOR A PARTICULAR PURPOSE. See the
// GNU Lesser General Public License for more details.
//
// You should have received a copy of the GNU Lesser General Public License
// along with the go-ethereum library. If not, see <http://www.gnu.org/licenses/>.

package eth

import (
	"errors"
	"math"
	"sync"
	"sync/atomic"
	"time"

	"github.com/spruce-solutions/go-quai/common"
	"github.com/spruce-solutions/go-quai/core"
	"github.com/spruce-solutions/go-quai/core/forkid"
	"github.com/spruce-solutions/go-quai/core/types"
	"github.com/spruce-solutions/go-quai/eth/downloader"
	"github.com/spruce-solutions/go-quai/eth/fetcher"
	"github.com/spruce-solutions/go-quai/eth/protocols/eth"
	"github.com/spruce-solutions/go-quai/ethdb"
	"github.com/spruce-solutions/go-quai/event"
	"github.com/spruce-solutions/go-quai/log"
	"github.com/spruce-solutions/go-quai/p2p"
	"github.com/spruce-solutions/go-quai/params"
	"github.com/spruce-solutions/go-quai/trie"
)

const (
	// txChanSize is the size of channel listening to NewTxsEvent.
	// The number is referenced from the size of tx pool.
	txChanSize = 4096
)

var (
	syncChallengeTimeout = 15 * time.Second // Time allowance for a node to reply to the sync progress challenge
)

// txPool defines the methods needed from a transaction pool implementation to
// support all the operations needed by the Ethereum chain protocols.
type txPool interface {
	// Has returns an indicator whether txpool has a transaction
	// cached with the given hash.
	Has(hash common.Hash) bool

	// Get retrieves the transaction from local txpool with given
	// tx hash.
	Get(hash common.Hash) *types.Transaction

	// AddRemotes should add the given transactions to the pool.
	AddRemotes([]*types.Transaction) []error

	// Pending should return pending transactions.
	// The slice should be modifiable by the caller.
	Pending(enforceTips bool) (map[common.Address]types.Transactions, error)

	// SubscribeNewTxsEvent should return an event subscription of
	// NewTxsEvent and send events to the given channel.
	SubscribeNewTxsEvent(chan<- core.NewTxsEvent) event.Subscription
}

// handlerConfig is the collection of initialization parameters to create a full
// node network handler.
type handlerConfig struct {
	Database   ethdb.Database            // Database for direct sync insertions
	Core       *core.Core                // core to serve data from
	TxPool     txPool                    // Transaction pool to propagate from
	Network    uint64                    // Network identifier to adfvertise
	Sync       downloader.SyncMode       // Whether to fast or full sync
	BloomCache uint64                    // Megabytes to alloc for fast sync bloom
	EventMux   *event.TypeMux            // Legacy event mux, deprecate for `feed`
	Checkpoint *params.TrustedCheckpoint // Hard coded checkpoint for sync challenges
	Whitelist  map[uint64]common.Hash    // Hard coded whitelist for sync challenged
}

type handler struct {
	networkID  uint64
	forkFilter forkid.Filter // Fork ID filter, constant across the lifetime of the node

	acceptTxs uint32 // Flag whether we're considered synchronised (enables transaction processing)

	checkpointNumber uint64      // Block number for the sync progress validator to cross reference
	checkpointHash   common.Hash // Block hash for the sync progress validator to cross reference

	database ethdb.Database
	txpool   txPool
	core     *core.Core
	maxPeers int

	downloader   *downloader.Downloader
	stateBloom   *trie.SyncBloom
	blockFetcher *fetcher.BlockFetcher
	txFetcher    *fetcher.TxFetcher
	peers        *peerSet

	eventMux      *event.TypeMux
	txsCh         chan core.NewTxsEvent
	txsSub        event.Subscription
	minedBlockSub *event.TypeMuxSubscription

	whitelist map[uint64]common.Hash

	// channels for fetcher, syncer, txsyncLoop
	quitSync chan struct{}

	chainSync *chainSyncer
	wg        sync.WaitGroup
	peerWG    sync.WaitGroup
}

// newHandler returns a handler for all Ethereum chain management protocol.
func newHandler(config *handlerConfig) (*handler, error) {
	// Create the protocol manager with the base fields
	if config.EventMux == nil {
		config.EventMux = new(event.TypeMux) // Nicety initialization for tests
	}
	h := &handler{
		networkID:  config.Network,
		forkFilter: forkid.NewFilter(config.Core),
		eventMux:   config.EventMux,
		database:   config.Database,
		txpool:     config.TxPool,
		core:       config.Core,
		peers:      newPeerSet(),
		whitelist:  config.Whitelist,
		quitSync:   make(chan struct{}),
	}
	// If we have trusted checkpoints, enforce them on the chain
	if config.Checkpoint != nil {
		h.checkpointNumber = (config.Checkpoint.SectionIndex+1)*params.CHTFrequency - 1
		h.checkpointHash = config.Checkpoint.SectionHead
	}
	// Construct the downloader (long sync) and its backing state bloom if fast
	// sync is requested. The downloader is responsible for deallocating the state
	// bloom when it's done.

	h.stateBloom = trie.NewSyncBloom(config.BloomCache, config.Database)

	h.downloader = downloader.New(h.checkpointNumber, config.Database, h.stateBloom, h.eventMux, h.core, nil, h.removePeer)

	// Construct the fetcher (short sync)
	validator := func(header *types.Header) error {
		return h.core.Engine().VerifyHeader(h.core, header, true)
	}
	heighter := func() uint64 {
		return h.core.CurrentBlock().NumberU64()
	}
	inserter := func(blocks types.Blocks) (int, error) {

		n, err := h.core.InsertChain(blocks)
		if err == nil {
			atomic.StoreUint32(&h.acceptTxs, 1) // Mark initial sync done on any fetcher import
		}
		return n, err
	}
	h.blockFetcher = fetcher.NewBlockFetcher(false, nil, h.core.GetBlockByHash, validator, h.BroadcastBlock, heighter, nil, inserter, h.removePeer)

	fetchTx := func(peer string, hashes []common.Hash) error {
		p := h.peers.peer(peer)
		if p == nil {
			return errors.New("unknown peer")
		}
		return p.RequestTxs(hashes)
	}
	h.txFetcher = fetcher.NewTxFetcher(h.txpool.Has, h.txpool.AddRemotes, fetchTx)
	h.chainSync = newChainSyncer(h)
	return h, nil
}

// runEthPeer registers an eth peer into the joint eth/snap peerset, adds it to
// various subsistems and starts handling messages.
func (h *handler) runEthPeer(peer *eth.Peer, handler eth.Handler) error {
	// TODO(karalabe): Not sure why this is needed
	if !h.chainSync.handlePeerEvent(peer) {
		return p2p.DiscQuitting
	}
	h.peerWG.Add(1)
	defer h.peerWG.Done()

	// Execute the Ethereum handshake
	var (
		genesis = h.core.Genesis()
		head    = h.core.CurrentHeader()
		hash    = head.Hash()
		number  = head.Number[types.QuaiNetworkContext].Uint64()
	)
	forkID := forkid.NewID(h.core.Config(), h.core.Genesis().Hash(), h.core.CurrentHeader().Number[types.QuaiNetworkContext].Uint64())
	if err := peer.Handshake(h.networkID, number, hash, genesis.Hash(), forkID, h.forkFilter); err != nil {
		peer.Log().Debug("Ethereum handshake failed", "err", err)
		return err
	}
	reject := false // reserved peer slots

	// Ignore maxPeers if this is a trusted peer
	if !peer.Peer.Info().Network.Trusted {
		if reject || h.peers.len() >= h.maxPeers {
			return p2p.DiscTooManyPeers
		}
	}
	peer.Log().Debug("Ethereum peer connected", "name", peer.Name())

	// Register the peer locally
	if err := h.peers.registerPeer(peer); err != nil {
		peer.Log().Error("Ethereum peer registration failed", "err", err)
		return err
	}
	defer h.unregisterPeer(peer.ID())

	p := h.peers.peer(peer.ID())
	if p == nil {
		return errors.New("peer dropped during handling")
	}
	// Register the peer in the downloader. If the downloader considers it banned, we disconnect
	if err := h.downloader.RegisterPeer(peer.ID(), peer.Version(), peer); err != nil {
		peer.Log().Error("Failed to register peer in eth syncer", "err", err)
		return err
	}

	h.chainSync.handlePeerEvent(peer)

	// Propagate existing transactions. new transactions appearing
	// after this will be sent via broadcasts.
	h.syncTransactions(peer)

	// If we have a trusted CHT, reject all peers below that (avoid fast sync eclipse)
	if h.checkpointHash != (common.Hash{}) {
		// Request the peer's checkpoint header for chain height/weight validation
		if err := peer.RequestHeadersByNumber(h.checkpointNumber, 1, 0, false); err != nil {
			return err
		}
		// Start a timer to disconnect if the peer doesn't reply in time
		p.syncDrop = time.AfterFunc(syncChallengeTimeout, func() {
			peer.Log().Warn("Checkpoint challenge timed out, dropping", "addr", peer.RemoteAddr(), "type", peer.Name())
			h.removePeer(peer.ID())
		})
		// Make sure it's cleaned up if the peer dies off
		defer func() {
			if p.syncDrop != nil {
				p.syncDrop.Stop()
				p.syncDrop = nil
			}
		}()
	}
	// If we have any explicit whitelist block hashes, request them
	for number := range h.whitelist {
		if err := peer.RequestHeadersByNumber(number, 1, 0, false); err != nil {
			return err
		}
	}
	// Handle incoming messages until the connection is torn down
	return handler(peer)
}

// removePeer requests disconnection of a peer.
func (h *handler) removePeer(id string) {
	// peer := h.peers.peer(id)
	// if peer != nil {
	// 	peer.Peer.Disconnect(p2p.DiscUselessPeer)
	// }
}

// unregisterPeer removes a peer from the downloader, fetchers and main peer set.
func (h *handler) unregisterPeer(id string) {
	// Create a custom logger to avoid printing the entire id
	var logger log.Logger
	if len(id) < 16 {
		// Tests use short IDs, don't choke on them
		logger = log.New("peer", id)
	} else {
		logger = log.New("peer", id[:8])
	}
	// Abort if the peer does not exist
	peer := h.peers.peer(id)
	if peer == nil {
		logger.Error("Ethereum peer removal failed", "err", errPeerNotRegistered)
		return
	}

	h.downloader.UnregisterPeer(id)
	h.txFetcher.Drop(id)

	if err := h.peers.unregisterPeer(id); err != nil {
		logger.Error("Ethereum peer removal failed", "err", err)
	}
}

func (h *handler) Start(maxPeers int) {
	h.maxPeers = maxPeers

	// broadcast transactions
	h.wg.Add(1)
	h.txsCh = make(chan core.NewTxsEvent, txChanSize)
	h.txsSub = h.txpool.SubscribeNewTxsEvent(h.txsCh)
	go h.txBroadcastLoop()

	// broadcast mined blocks
	h.wg.Add(1)
	h.minedBlockSub = h.eventMux.Subscribe(core.NewMinedBlockEvent{})
	go h.minedBroadcastLoop()

	// start sync handlers
	h.wg.Add(1)
	go h.chainSync.loop()
}

func (h *handler) Stop() {
	h.txsSub.Unsubscribe()        // quits txBroadcastLoop
	h.minedBlockSub.Unsubscribe() // quits blockBroadcastLoop

	// Quit chainSync and txsync64.
	// After this is done, no new peers will be accepted.
	close(h.quitSync)
	h.wg.Wait()

	// Disconnect existing sessions.
	// This also closes the gate for any new registrations on the peer set.
	// sessions which are already established but not added to h.peers yet
	// will exit when they try to register.
	h.peers.close()
	h.peerWG.Wait()

	log.Info("Ethereum protocol stopped")
}

// BroadcastBlock will either propagate a block to a subset of its peers, or
// will only announce its availability (depending what's requested).
func (h *handler) BroadcastBlock(block *types.Block, propagate bool) {
	hash := block.Hash()
	peers := h.peers.peersWithoutBlock(hash)

	// If propagation is requested, send to a subset of the peer
	if propagate {
<<<<<<< HEAD
		var td *big.Int
		// the peer head updates only on a prime order block
		if parent := h.core.GetBlock(block.ParentHash(), block.NumberU64()-1); parent != nil {
			td = new(big.Int).Add(block.Difficulty(), h.core.GetTd(block.ParentHash(), block.NumberU64()-1))
		} else {
			log.Error("Propagating dangling block", "number", block.Number(), "hash", hash)
			return
		}

=======
>>>>>>> 2bbab530
		// Send the block to a subset of our peers if less than 10
		if len(peers) > 9 {
			peers = peers[:int(math.Sqrt(float64(len(peers))))]
		}
		for _, peer := range peers {
			peer.AsyncSendNewBlock(block)
		}
		log.Trace("Propagated block", "hash", hash, "recipients", len(peers), "duration", common.PrettyDuration(time.Since(block.ReceivedAt)))
		return
	}
	// Otherwise if the block is indeed in out own chain, announce it
	if h.core.HasBlock(hash, block.NumberU64()) {
		for _, peer := range peers {
			peer.AsyncSendNewBlockHash(block)
		}
		log.Trace("Announced block", "hash", hash, "recipients", len(peers), "duration", common.PrettyDuration(time.Since(block.ReceivedAt)))
	}
}

// BroadcastTransactions will propagate a batch of transactions
// - To a square root of all peers
// - And, separately, as announcements to all peers which are not known to
// already have the given transaction.
func (h *handler) BroadcastTransactions(txs types.Transactions) {
	var (
		annoCount   int // Count of announcements made
		annoPeers   int
		directCount int // Count of the txs sent directly to peers
		directPeers int // Count of the peers that were sent transactions directly

		txset = make(map[*ethPeer][]common.Hash) // Set peer->hash to transfer directly
		annos = make(map[*ethPeer][]common.Hash) // Set peer->hash to announce

	)
	// Broadcast transactions to a batch of peers not knowing about it
	for _, tx := range txs {
		peers := h.peers.peersWithoutTransaction(tx.Hash())
		// Send the tx unconditionally to a subset of our peers
		numDirect := int(math.Sqrt(float64(len(peers))))
		for _, peer := range peers[:numDirect] {
			txset[peer] = append(txset[peer], tx.Hash())
		}
		// For the remaining peers, send announcement only
		for _, peer := range peers[numDirect:] {
			annos[peer] = append(annos[peer], tx.Hash())
		}
	}
	for peer, hashes := range txset {
		directPeers++
		directCount += len(hashes)
		peer.AsyncSendTransactions(hashes)
	}
	for peer, hashes := range annos {
		annoPeers++
		annoCount += len(hashes)
		peer.AsyncSendPooledTransactionHashes(hashes)
	}
	log.Debug("Transaction broadcast", "txs", len(txs),
		"announce packs", annoPeers, "announced hashes", annoCount,
		"tx packs", directPeers, "broadcast txs", directCount)
}

// minedBroadcastLoop sends mined blocks to connected peers.
func (h *handler) minedBroadcastLoop() {
	defer h.wg.Done()

	for obj := range h.minedBlockSub.Chan() {
		if ev, ok := obj.Data.(core.NewMinedBlockEvent); ok {
			log.Info("minedBroadcastLoop", "hash", ev.Block.Hash())
			h.BroadcastBlock(ev.Block, true)  // First propagate block to peers
			h.BroadcastBlock(ev.Block, false) // Only then announce to the rest
		}
	}
}

// txBroadcastLoop announces new transactions to connected peers.
func (h *handler) txBroadcastLoop() {
	defer h.wg.Done()
	for {
		select {
		case event := <-h.txsCh:
			h.BroadcastTransactions(event.Txs)
		case <-h.txsSub.Err():
			return
		}
	}
}<|MERGE_RESOLUTION|>--- conflicted
+++ resolved
@@ -342,18 +342,6 @@
 
 	// If propagation is requested, send to a subset of the peer
 	if propagate {
-<<<<<<< HEAD
-		var td *big.Int
-		// the peer head updates only on a prime order block
-		if parent := h.core.GetBlock(block.ParentHash(), block.NumberU64()-1); parent != nil {
-			td = new(big.Int).Add(block.Difficulty(), h.core.GetTd(block.ParentHash(), block.NumberU64()-1))
-		} else {
-			log.Error("Propagating dangling block", "number", block.Number(), "hash", hash)
-			return
-		}
-
-=======
->>>>>>> 2bbab530
 		// Send the block to a subset of our peers if less than 10
 		if len(peers) > 9 {
 			peers = peers[:int(math.Sqrt(float64(len(peers))))]
