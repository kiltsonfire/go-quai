// Copyright 2015 The go-ethereum Authors
// This file is part of the go-ethereum library.
//
// The go-ethereum library is free software: you can redistribute it and/or modify
// it under the terms of the GNU Lesser General Public License as published by
// the Free Software Foundation, either version 3 of the License, or
// (at your option) any later version.
//
// The go-ethereum library is distributed in the hope that it will be useful,
// but WITHOUT ANY WARRANTY; without even the implied warranty of
// MERCHANTABILITY or FITNESS FOR A PARTICULAR PURPOSE. See the
// GNU Lesser General Public License for more details.
//
// You should have received a copy of the GNU Lesser General Public License
// along with the go-ethereum library. If not, see <http://www.gnu.org/licenses/>.

package eth

import (
	"context"
	"errors"
	"math/big"

	ethereum "github.com/spruce-solutions/go-quai"
	"github.com/spruce-solutions/go-quai/accounts"
	"github.com/spruce-solutions/go-quai/common"
	"github.com/spruce-solutions/go-quai/consensus"
	"github.com/spruce-solutions/go-quai/core"
	"github.com/spruce-solutions/go-quai/core/bloombits"
	"github.com/spruce-solutions/go-quai/core/rawdb"
	"github.com/spruce-solutions/go-quai/core/state"
	"github.com/spruce-solutions/go-quai/core/types"
	"github.com/spruce-solutions/go-quai/core/vm"
	"github.com/spruce-solutions/go-quai/eth/gasprice"
	"github.com/spruce-solutions/go-quai/ethdb"
	"github.com/spruce-solutions/go-quai/event"
	"github.com/spruce-solutions/go-quai/miner"
	"github.com/spruce-solutions/go-quai/params"
	"github.com/spruce-solutions/go-quai/rpc"
)

// EthAPIBackend implements ethapi.Backend for full nodes
type EthAPIBackend struct {
	extRPCEnabled       bool
	allowUnprotectedTxs bool
	eth                 *Ethereum
	gpo                 *gasprice.Oracle
}

// ChainConfig returns the active chain configuration.
func (b *EthAPIBackend) ChainConfig() *params.ChainConfig {
	return b.eth.blockchain.Config()
}

func (b *EthAPIBackend) CurrentBlock() *types.Block {
	return b.eth.blockchain.CurrentBlock()
}

func (b *EthAPIBackend) SetHead(number uint64) {
	b.eth.handler.downloader.Cancel()
	b.eth.blockchain.SetHead(number)
}

func (b *EthAPIBackend) HeaderByNumber(ctx context.Context, number rpc.BlockNumber) (*types.Header, error) {
	// Pending block is only known by the miner
	if number == rpc.PendingBlockNumber {
		block := b.eth.miner.PendingBlock()
		return block.Header(), nil
	}
	// Otherwise resolve and return the block
	if number == rpc.LatestBlockNumber {
		return b.eth.blockchain.CurrentBlock().Header(), nil
	}
	return b.eth.blockchain.GetHeaderByNumber(uint64(number)), nil
}

func (b *EthAPIBackend) HeaderByNumberOrHash(ctx context.Context, blockNrOrHash rpc.BlockNumberOrHash) (*types.Header, error) {
	if blockNr, ok := blockNrOrHash.Number(); ok {
		return b.HeaderByNumber(ctx, blockNr)
	}
	if hash, ok := blockNrOrHash.Hash(); ok {
		header := b.eth.blockchain.GetHeaderByHash(hash)
		if header == nil {
			return nil, errors.New("header for hash not found")
		}
		if blockNrOrHash.RequireCanonical && b.eth.blockchain.GetCanonicalHash(header.Number[types.QuaiNetworkContext].Uint64()) != hash {
			return nil, errors.New("hash is not currently canonical")
		}
		return header, nil
	}
	return nil, errors.New("invalid arguments; neither block nor hash specified")
}

func (b *EthAPIBackend) HeaderByHash(ctx context.Context, hash common.Hash) (*types.Header, error) {
	return b.eth.blockchain.GetHeaderByHash(hash), nil
}

func (b *EthAPIBackend) BlockByNumber(ctx context.Context, number rpc.BlockNumber) (*types.Block, error) {
	// Pending block is only known by the miner
	if number == rpc.PendingBlockNumber {
		block := b.eth.miner.PendingBlock()
		return block, nil
	}
	// Otherwise resolve and return the block
	if number == rpc.LatestBlockNumber {
		return b.eth.blockchain.CurrentBlock(), nil
	}
	return b.eth.blockchain.GetBlockByNumber(uint64(number)), nil
}

func (b *EthAPIBackend) PendingBlock(ctx context.Context) (*types.Block, error) {
	block := b.eth.miner.PendingBlock()
	if block == nil {
		return nil, errors.New("no pending block")
	}
	return block, nil
}

func (b *EthAPIBackend) InsertBlock(ctx context.Context, block *types.Block) (int, error) {
	return b.eth.blockchain.InsertChain([]*types.Block{block})
}

func (b *EthAPIBackend) AddExternalBlock(block *types.ExternalBlock) error {
	return b.eth.blockchain.AddExternalBlock(block)
}

func (b *EthAPIBackend) ReOrgRollBack(header *types.Header, validDoms []*types.Header, invalidDoms []*types.Header) error {
	return b.eth.blockchain.ReOrgRollBack(header, validDoms, invalidDoms)
}

func (b *EthAPIBackend) GetExternalBlockByHashAndContext(hash common.Hash, context int) (*types.ExternalBlock, error) {
	return b.eth.blockchain.GetExternalBlockByHashAndContext(hash, context)
}

<<<<<<< HEAD
func (b *EthAPIBackend) GetSubordinateSet(stopHash common.Hash, location []byte) ([]common.Hash, error) {
	return b.eth.blockchain.GetSubordinateSet(stopHash, location)
}

func (b *EthAPIBackend) GetBlockStatus(header *types.Header) core.WriteStatus {
	return b.eth.blockchain.GetBlockStatus(header)
}

func (b *EthAPIBackend) GetAncestorByLocation(hash common.Hash, location []byte) (*types.Header, error) {
	return b.eth.blockchain.GetAncestorByLocation(hash, location)
}

func (b *EthAPIBackend) GetTerminusAtOrder(header *types.Header, order int) (common.Hash, error) {
	return b.eth.blockchain.GetTerminusAtOrder(header, order)
=======
func (b *EthAPIBackend) PCRC(header *types.Header, order int) (common.Hash, error) {
	return b.eth.blockchain.PCRC(header, order)
>>>>>>> 7b598e88
}

func (b *EthAPIBackend) BlockByHash(ctx context.Context, hash common.Hash) (*types.Block, error) {
	return b.eth.blockchain.GetBlockByHash(hash), nil
}

func (b *EthAPIBackend) GetUncleFromWorker(hash common.Hash) (*types.Block, error) {
	return b.eth.miner.GetUncle(hash), nil
}

func (b *EthAPIBackend) BlockByNumberOrHash(ctx context.Context, blockNrOrHash rpc.BlockNumberOrHash) (*types.Block, error) {
	if blockNr, ok := blockNrOrHash.Number(); ok {
		return b.BlockByNumber(ctx, blockNr)
	}
	if hash, ok := blockNrOrHash.Hash(); ok {
		header := b.eth.blockchain.GetHeaderByHash(hash)
		if header == nil {
			return nil, errors.New("header for hash not found")
		}
		if blockNrOrHash.RequireCanonical && b.eth.blockchain.GetCanonicalHash(header.Number[types.QuaiNetworkContext].Uint64()) != hash {
			return nil, errors.New("hash is not currently canonical")
		}
		block := b.eth.blockchain.GetBlock(hash, header.Number[types.QuaiNetworkContext].Uint64())
		if block == nil {
			return nil, errors.New("header found, but block body is missing")
		}
		return block, nil
	}
	return nil, errors.New("invalid arguments; neither block nor hash specified")
}

func (b *EthAPIBackend) PendingBlockAndReceipts() (*types.Block, types.Receipts) {
	return b.eth.miner.PendingBlockAndReceipts()
}

func (b *EthAPIBackend) StateAndHeaderByNumber(ctx context.Context, number rpc.BlockNumber) (*state.StateDB, *types.Header, error) {
	// Pending state is only known by the miner
	if number == rpc.PendingBlockNumber {
		block, state := b.eth.miner.Pending()
		return state, block.Header(), nil
	}
	// Otherwise resolve the block number and return its state
	header, err := b.HeaderByNumber(ctx, number)
	if err != nil {
		return nil, nil, err
	}
	if header == nil {
		return nil, nil, errors.New("header not found")
	}
	stateDb, err := b.eth.BlockChain().StateAt(header.Root[types.QuaiNetworkContext])
	return stateDb, header, err
}

func (b *EthAPIBackend) StateAndHeaderByNumberOrHash(ctx context.Context, blockNrOrHash rpc.BlockNumberOrHash) (*state.StateDB, *types.Header, error) {
	if blockNr, ok := blockNrOrHash.Number(); ok {
		return b.StateAndHeaderByNumber(ctx, blockNr)
	}
	if hash, ok := blockNrOrHash.Hash(); ok {
		header, err := b.HeaderByHash(ctx, hash)
		if err != nil {
			return nil, nil, err
		}
		if header == nil {
			return nil, nil, errors.New("header for hash not found")
		}
		if blockNrOrHash.RequireCanonical && b.eth.blockchain.GetCanonicalHash(header.Number[types.QuaiNetworkContext].Uint64()) != hash {
			return nil, nil, errors.New("hash is not currently canonical")
		}
		stateDb, err := b.eth.BlockChain().StateAt(header.Root[types.QuaiNetworkContext])
		return stateDb, header, err
	}
	return nil, nil, errors.New("invalid arguments; neither block nor hash specified")
}

func (b *EthAPIBackend) GetReceipts(ctx context.Context, hash common.Hash) (types.Receipts, error) {
	return b.eth.blockchain.GetReceiptsByHash(hash), nil
}

func (b *EthAPIBackend) GetLogs(ctx context.Context, hash common.Hash) ([][]*types.Log, error) {
	db := b.eth.ChainDb()
	number := rawdb.ReadHeaderNumber(db, hash)
	if number == nil {
		return nil, errors.New("failed to get block number from hash")
	}
	logs := rawdb.ReadLogs(db, hash, *number)
	if logs == nil {
		return nil, errors.New("failed to get logs for block")
	}
	return logs, nil
}

func (b *EthAPIBackend) GetTd(ctx context.Context, hash common.Hash) []*big.Int {
	return b.eth.blockchain.GetTdByHash(hash)
}

func (b *EthAPIBackend) GetEVM(ctx context.Context, msg core.Message, state *state.StateDB, header *types.Header, vmConfig *vm.Config) (*vm.EVM, func() error, error) {
	vmError := func() error { return nil }
	if vmConfig == nil {
		vmConfig = b.eth.blockchain.GetVMConfig()
	}
	txContext := core.NewEVMTxContext(msg)
	context := core.NewEVMBlockContext(header, b.eth.BlockChain(), nil)
	return vm.NewEVM(context, txContext, state, b.eth.blockchain.Config(), *vmConfig), vmError, nil
}

func (b *EthAPIBackend) SubscribeRemovedLogsEvent(ch chan<- core.RemovedLogsEvent) event.Subscription {
	return b.eth.BlockChain().SubscribeRemovedLogsEvent(ch)
}

func (b *EthAPIBackend) SubscribePendingLogsEvent(ch chan<- []*types.Log) event.Subscription {
	return b.eth.miner.SubscribePendingLogs(ch)
}

func (b *EthAPIBackend) SubscribePendingBlockEvent(ch chan<- *types.Header) event.Subscription {
	return b.eth.miner.SubscribePendingBlock(ch)
}

func (b *EthAPIBackend) SubscribeReOrgEvent(ch chan<- core.ReOrgRollup) event.Subscription {
	return b.eth.BlockChain().SubscribeReOrgEvent(ch)
}

func (b *EthAPIBackend) SubscribeMissingExternalBlockEvent(ch chan<- core.MissingExternalBlock) event.Subscription {
	return b.eth.BlockChain().SubscribeMissingExternalBlockEvent(ch)
}

func (b *EthAPIBackend) SubscribeChainEvent(ch chan<- core.ChainEvent) event.Subscription {
	return b.eth.BlockChain().SubscribeChainEvent(ch)
}

func (b *EthAPIBackend) SubscribeChainHeadEvent(ch chan<- core.ChainHeadEvent) event.Subscription {
	return b.eth.BlockChain().SubscribeChainHeadEvent(ch)
}

func (b *EthAPIBackend) SubscribeChainSideEvent(ch chan<- core.ChainSideEvent) event.Subscription {
	return b.eth.BlockChain().SubscribeChainSideEvent(ch)
}

func (b *EthAPIBackend) SubscribeChainUncleEvent(ch chan<- *types.Header) event.Subscription {
	return b.eth.BlockChain().SubscribeChainUncleEvent(ch)
}

func (b *EthAPIBackend) SubscribeLogsEvent(ch chan<- []*types.Log) event.Subscription {
	return b.eth.BlockChain().SubscribeLogsEvent(ch)
}

func (b *EthAPIBackend) SendTx(ctx context.Context, signedTx *types.Transaction) error {
	return b.eth.txPool.AddLocal(signedTx)
}

func (b *EthAPIBackend) GetPoolTransactions() (types.Transactions, error) {
	pending, err := b.eth.txPool.Pending(false)
	if err != nil {
		return nil, err
	}
	var txs types.Transactions
	for _, batch := range pending {
		txs = append(txs, batch...)
	}
	return txs, nil
}

func (b *EthAPIBackend) GetPoolTransaction(hash common.Hash) *types.Transaction {
	return b.eth.txPool.Get(hash)
}

func (b *EthAPIBackend) GetTransaction(ctx context.Context, txHash common.Hash) (*types.Transaction, common.Hash, uint64, uint64, error) {
	tx, blockHash, blockNumber, index := rawdb.ReadTransaction(b.eth.ChainDb(), txHash)
	return tx, blockHash, blockNumber, index, nil
}

func (b *EthAPIBackend) GetPoolNonce(ctx context.Context, addr common.Address) (uint64, error) {
	return b.eth.txPool.Nonce(addr), nil
}

func (b *EthAPIBackend) Stats() (pending int, queued int) {
	return b.eth.txPool.Stats()
}

func (b *EthAPIBackend) TxPoolContent() (map[common.Address]types.Transactions, map[common.Address]types.Transactions) {
	return b.eth.TxPool().Content()
}

func (b *EthAPIBackend) TxPoolContentFrom(addr common.Address) (types.Transactions, types.Transactions) {
	return b.eth.TxPool().ContentFrom(addr)
}

func (b *EthAPIBackend) TxPool() *core.TxPool {
	return b.eth.TxPool()
}

func (b *EthAPIBackend) SubscribeNewTxsEvent(ch chan<- core.NewTxsEvent) event.Subscription {
	return b.eth.TxPool().SubscribeNewTxsEvent(ch)
}

func (b *EthAPIBackend) SyncProgress() ethereum.SyncProgress {
	return b.eth.Downloader().Progress()
}

func (b *EthAPIBackend) SuggestGasTipCap(ctx context.Context) (*big.Int, error) {
	return b.gpo.SuggestTipCap(ctx)
}

func (b *EthAPIBackend) FeeHistory(ctx context.Context, blockCount int, lastBlock rpc.BlockNumber, rewardPercentiles []float64) (firstBlock *big.Int, reward [][]*big.Int, baseFee []*big.Int, gasUsedRatio []float64, err error) {
	return b.gpo.FeeHistory(ctx, blockCount, lastBlock, rewardPercentiles)
}

func (b *EthAPIBackend) ChainDb() ethdb.Database {
	return b.eth.ChainDb()
}

func (b *EthAPIBackend) EventMux() *event.TypeMux {
	return b.eth.EventMux()
}

func (b *EthAPIBackend) AccountManager() *accounts.Manager {
	return b.eth.AccountManager()
}

func (b *EthAPIBackend) ExtRPCEnabled() bool {
	return b.extRPCEnabled
}

func (b *EthAPIBackend) UnprotectedAllowed() bool {
	return b.allowUnprotectedTxs
}

func (b *EthAPIBackend) RPCGasCap() uint64 {
	return b.eth.config.RPCGasCap
}

func (b *EthAPIBackend) RPCTxFeeCap() float64 {
	return b.eth.config.RPCTxFeeCap
}

func (b *EthAPIBackend) BloomStatus() (uint64, uint64) {
	sections, _, _ := b.eth.bloomIndexer.Sections()
	return params.BloomBitsBlocks, sections
}

func (b *EthAPIBackend) ServiceFilter(ctx context.Context, session *bloombits.MatcherSession) {
	for i := 0; i < bloomFilterThreads; i++ {
		go session.Multiplex(bloomRetrievalBatch, bloomRetrievalWait, b.eth.bloomRequests)
	}
}

func (b *EthAPIBackend) Engine() consensus.Engine {
	return b.eth.engine
}

func (b *EthAPIBackend) CurrentHeader() *types.Header {
	return b.eth.blockchain.CurrentHeader()
}

func (b *EthAPIBackend) Miner() *miner.Miner {
	return b.eth.Miner()
}

func (b *EthAPIBackend) StartMining(threads int) error {
	return b.eth.StartMining(threads)
}

func (b *EthAPIBackend) StateAtBlock(ctx context.Context, block *types.Block, reexec uint64, base *state.StateDB, checkLive, preferDisk bool) (*state.StateDB, error) {
	return b.eth.StateAtBlock(block, reexec, base, checkLive, preferDisk)
}

func (b *EthAPIBackend) StateAtTransaction(ctx context.Context, block *types.Block, txIndex int, reexec uint64) (core.Message, vm.BlockContext, *state.StateDB, error) {
	return b.eth.stateAtTransaction(block, txIndex, reexec)
}

func (b *EthAPIBackend) CalculateBaseFee(header *types.Header) *big.Int {
	return b.eth.blockchain.CalculateBaseFee(header)
}<|MERGE_RESOLUTION|>--- conflicted
+++ resolved
@@ -132,7 +132,6 @@
 	return b.eth.blockchain.GetExternalBlockByHashAndContext(hash, context)
 }
 
-<<<<<<< HEAD
 func (b *EthAPIBackend) GetSubordinateSet(stopHash common.Hash, location []byte) ([]common.Hash, error) {
 	return b.eth.blockchain.GetSubordinateSet(stopHash, location)
 }
@@ -147,10 +146,10 @@
 
 func (b *EthAPIBackend) GetTerminusAtOrder(header *types.Header, order int) (common.Hash, error) {
 	return b.eth.blockchain.GetTerminusAtOrder(header, order)
-=======
+}
+
 func (b *EthAPIBackend) PCRC(header *types.Header, order int) (common.Hash, error) {
 	return b.eth.blockchain.PCRC(header, order)
->>>>>>> 7b598e88
 }
 
 func (b *EthAPIBackend) BlockByHash(ctx context.Context, hash common.Hash) (*types.Block, error) {
