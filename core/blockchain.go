// Copyright 2014 The go-ethereum Authors
// This file is part of the go-ethereum library.
//
// The go-ethereum library is free software: you can redistribute it and/or modify
// it under the terms of the GNU Lesser General Public License as published by
// the Free Software Foundation, either version 3 of the License, or
// (at your option) any later version.
//
// The go-ethereum library is distributed in the hope that it will be useful,
// but WITHOUT ANY WARRANTY; without even the implied warranty of
// MERCHANTABILITY or FITNESS FOR A PARTICULAR PURPOSE. See the
// GNU Lesser General Public License for more details.
//
// You should have received a copy of the GNU Lesser General Public License
// along with the go-ethereum library. If not, see <http://www.gnu.org/licenses/>.

// Package core implements the Ethereum consensus protocol.
package core

import (
	"bytes"
	"errors"
	"fmt"
	"io"
	"math/big"
	"runtime"
	"sort"
	"sync"
	"sync/atomic"
	"time"

	"github.com/VictoriaMetrics/fastcache"
	lru "github.com/hashicorp/golang-lru"
	"github.com/spruce-solutions/go-quai/common"
	"github.com/spruce-solutions/go-quai/common/mclock"
	"github.com/spruce-solutions/go-quai/common/prque"
	"github.com/spruce-solutions/go-quai/consensus"
	"github.com/spruce-solutions/go-quai/consensus/misc"
	"github.com/spruce-solutions/go-quai/core/rawdb"
	"github.com/spruce-solutions/go-quai/core/state"
	"github.com/spruce-solutions/go-quai/core/state/snapshot"
	"github.com/spruce-solutions/go-quai/core/types"
	"github.com/spruce-solutions/go-quai/core/vm"
	"github.com/spruce-solutions/go-quai/ethdb"
	"github.com/spruce-solutions/go-quai/event"
	"github.com/spruce-solutions/go-quai/log"
	"github.com/spruce-solutions/go-quai/metrics"
	"github.com/spruce-solutions/go-quai/params"
	"github.com/spruce-solutions/go-quai/rlp"
	"github.com/spruce-solutions/go-quai/trie"
)

var (
	headBlockGauge     = metrics.NewRegisteredGauge("chain/head/block", nil)
	headHeaderGauge    = metrics.NewRegisteredGauge("chain/head/header", nil)
	headFastBlockGauge = metrics.NewRegisteredGauge("chain/head/receipt", nil)

	accountReadTimer   = metrics.NewRegisteredTimer("chain/account/reads", nil)
	accountHashTimer   = metrics.NewRegisteredTimer("chain/account/hashes", nil)
	accountUpdateTimer = metrics.NewRegisteredTimer("chain/account/updates", nil)
	accountCommitTimer = metrics.NewRegisteredTimer("chain/account/commits", nil)

	storageReadTimer   = metrics.NewRegisteredTimer("chain/storage/reads", nil)
	storageHashTimer   = metrics.NewRegisteredTimer("chain/storage/hashes", nil)
	storageUpdateTimer = metrics.NewRegisteredTimer("chain/storage/updates", nil)
	storageCommitTimer = metrics.NewRegisteredTimer("chain/storage/commits", nil)

	snapshotAccountReadTimer = metrics.NewRegisteredTimer("chain/snapshot/account/reads", nil)
	snapshotStorageReadTimer = metrics.NewRegisteredTimer("chain/snapshot/storage/reads", nil)
	snapshotCommitTimer      = metrics.NewRegisteredTimer("chain/snapshot/commits", nil)

	blockInsertTimer     = metrics.NewRegisteredTimer("chain/inserts", nil)
	blockValidationTimer = metrics.NewRegisteredTimer("chain/validation", nil)
	blockExecutionTimer  = metrics.NewRegisteredTimer("chain/execution", nil)
	blockWriteTimer      = metrics.NewRegisteredTimer("chain/write", nil)

	blockReorgMeter         = metrics.NewRegisteredMeter("chain/reorg/executes", nil)
	blockReorgAddMeter      = metrics.NewRegisteredMeter("chain/reorg/add", nil)
	blockReorgDropMeter     = metrics.NewRegisteredMeter("chain/reorg/drop", nil)
	blockReorgInvalidatedTx = metrics.NewRegisteredMeter("chain/reorg/invalidTx", nil)

	blockPrefetchExecuteTimer   = metrics.NewRegisteredTimer("chain/prefetch/executes", nil)
	blockPrefetchInterruptMeter = metrics.NewRegisteredMeter("chain/prefetch/interrupts", nil)

	errInsertionInterrupted = errors.New("insertion is interrupted")
)

const (
	bodyCacheLimit      = 256
	blockCacheLimit     = 256
	receiptsCacheLimit  = 32
	txLookupCacheLimit  = 1024
	maxFutureBlocks     = 256
	maxTimeFutureBlocks = 30
	TriesInMemory       = 128
	extBlockQueueLimit  = 1024

	// BlockChainVersion ensures that an incompatible database forces a resync from scratch.
	//
	// Changelog:
	//
	// - Version 4
	//   The following incompatible database changes were added:
	//   * the `BlockNumber`, `TxHash`, `TxIndex`, `BlockHash` and `Index` fields of log are deleted
	//   * the `Bloom` field of receipt is deleted
	//   * the `BlockIndex` and `TxIndex` fields of txlookup are deleted
	// - Version 5
	//  The following incompatible database changes were added:
	//    * the `TxHash`, `GasCost`, and `ContractAddress` fields are no longer stored for a receipt
	//    * the `TxHash`, `GasCost`, and `ContractAddress` fields are computed by looking up the
	//      receipts' corresponding block
	// - Version 6
	//  The following incompatible database changes were added:
	//    * Transaction lookup information stores the corresponding block number instead of block hash
	// - Version 7
	//  The following incompatible database changes were added:
	//    * Use freezer as the ancient database to maintain all ancient data
	// - Version 8
	//  The following incompatible database changes were added:
	//    * New scheme for contract code in order to separate the codes and trie nodes
	BlockChainVersion uint64 = 8
)

// CacheConfig contains the configuration values for the trie caching/pruning
// that's resident in a blockchain.
type CacheConfig struct {
	TrieCleanLimit      int           // Memory allowance (MB) to use for caching trie nodes in memory
	TrieCleanJournal    string        // Disk journal for saving clean cache entries.
	TrieCleanRejournal  time.Duration // Time interval to dump clean cache to disk periodically
	TrieCleanNoPrefetch bool          // Whether to disable heuristic state prefetching for followup blocks
	TrieDirtyLimit      int           // Memory limit (MB) at which to start flushing dirty trie nodes to disk
	TrieDirtyDisabled   bool          // Whether to disable trie write caching and GC altogether (archive node)
	TrieTimeLimit       time.Duration // Time limit after which to flush the current in-memory trie to disk
	SnapshotLimit       int           // Memory allowance (MB) to use for caching snapshot entries in memory
	Preimages           bool          // Whether to store preimage of trie key to the disk

	SnapshotWait bool // Wait for snapshot construction on startup. TODO(karalabe): This is a dirty hack for testing, nuke it

	ExternalBlockLimit   int    // Memory allowance (MB) to use for caching trie nodes in memory
	ExternalBlockJournal string // Disk journal for saving clean cache entries.
}

// defaultCacheConfig are the default caching values if none are specified by the
// user (also used during testing).
var defaultCacheConfig = &CacheConfig{
	TrieCleanLimit:     256,
	TrieDirtyLimit:     256,
	TrieTimeLimit:      5 * time.Minute,
	SnapshotLimit:      256,
	SnapshotWait:       true,
	ExternalBlockLimit: 256,
}

type extBlockLink struct {
	prime   common.Hash     // Last applied prime hash
	regions []common.Hash   // Last applied region hashes
	zones   [][]common.Hash // Last applied zone hashes
}

// BlockChain represents the canonical chain given a database with a genesis
// block. The Blockchain manages chain imports, reverts, chain reorganisations.
//
// Importing blocks in to the block chain happens according to the set of rules
// defined by the two stage Validator. Processing of blocks is done using the
// Processor which processes the included transaction. The validation of the state
// is done in the second part of the Validator. Failing results in aborting of
// the import.
//
// The BlockChain also helps in returning blocks from **any** chain included
// in the database as well as blocks that represents the canonical chain. It's
// important to note that GetBlock can return any block and does not need to be
// included in the canonical one where as GetBlockByNumber always represents the
// canonical chain.
type BlockChain struct {
	chainConfig *params.ChainConfig // Chain & network configuration
	cacheConfig *CacheConfig        // Cache configuration for pruning

	db     ethdb.Database // Low level persistent database to store final content in
	snaps  *snapshot.Tree // Snapshot tree for fast trie leaf access
	triegc *prque.Prque   // Priority queue mapping block numbers to tries to gc
	gcproc time.Duration  // Accumulates canonical block processing for trie dumping

	// txLookupLimit is the maximum number of blocks from head whose tx indices
	// are reserved:
	//  * 0:   means no limit and regenerate any missing indexes
	//  * N:   means N block limit [HEAD-N+1, HEAD] and delete extra indexes
	//  * nil: disable tx reindexer/deleter, but still index new blocks
	txLookupLimit uint64

	hc             *HeaderChain
	rmLogsFeed     event.Feed
	chainFeed      event.Feed
	reOrgFeed      event.Feed
	chainSideFeed  event.Feed
	chainHeadFeed  event.Feed
	chainUncleFeed event.Feed
	logsFeed       event.Feed
	blockProcFeed  event.Feed
	scope          event.SubscriptionScope
	genesisBlock   *types.Block

	chainmu sync.RWMutex // blockchain insertion lock
	reorgmu sync.RWMutex // reorg call lock

	currentBlock     atomic.Value // Current head of the block chain
	currentFastBlock atomic.Value // Current head of the fast-sync chain (may be above the block chain!)

	stateCache         state.Database   // State database to reuse between imports (contains state cache)
	bodyCache          *lru.Cache       // Cache for the most recent block bodies
	bodyRLPCache       *lru.Cache       // Cache for the most recent block bodies in RLP encoded format
	receiptsCache      *lru.Cache       // Cache for the most recent receipts per block
	blockCache         *lru.Cache       // Cache for the most recent entire blocks
	txLookupCache      *lru.Cache       // Cache for the most recent transaction lookup data.
	futureBlocks       *lru.Cache       // future blocks are blocks added for later processing
	externalBlockQueue *lru.Cache       // Queue for external blocks
	externalBlocks     *fastcache.Cache // blocks that need to be applied externally

	quit          chan struct{}  // blockchain quit channel
	wg            sync.WaitGroup // chain processing wait group for shutting down
	running       int32          // 0 if chain is running, 1 when stopped
	procInterrupt int32          // interrupt signaler for block processing

	engine     consensus.Engine
	validator  Validator // Block and state validator interface
	prefetcher Prefetcher
	processor  Processor // Block transaction processor interface
	vmConfig   vm.Config

	shouldPreserve func(*types.Block) bool // Function used to determine whether should preserve the given block.

	blockLink *extBlockLink // Struct that maintains cannon linking of external blocks
}

// NewBlockChain returns a fully initialised block chain using information
// available in the database. It initialises the default Ethereum Validator and
// Processor.
func NewBlockChain(db ethdb.Database, cacheConfig *CacheConfig, chainConfig *params.ChainConfig, engine consensus.Engine, vmConfig vm.Config, shouldPreserve func(block *types.Block) bool, txLookupLimit *uint64) (*BlockChain, error) {
	if cacheConfig == nil {
		cacheConfig = defaultCacheConfig
	}
	bodyCache, _ := lru.New(bodyCacheLimit)
	bodyRLPCache, _ := lru.New(bodyCacheLimit)
	receiptsCache, _ := lru.New(receiptsCacheLimit)
	blockCache, _ := lru.New(blockCacheLimit)
	txLookupCache, _ := lru.New(txLookupCacheLimit)
	futureBlocks, _ := lru.New(maxFutureBlocks)
	externalBlockQueue, _ := lru.New(extBlockQueueLimit)

	var externalBlocks *fastcache.Cache
	if cacheConfig.ExternalBlockJournal == "" {
		externalBlocks = fastcache.New(cacheConfig.ExternalBlockLimit * 1024 * 1024)
	} else {
		externalBlocks = fastcache.LoadFromFileOrNew(cacheConfig.ExternalBlockJournal, cacheConfig.ExternalBlockLimit*1024*1024)
	}

	bc := &BlockChain{
		chainConfig: chainConfig,
		cacheConfig: cacheConfig,
		db:          db,
		triegc:      prque.New(nil),
		stateCache: state.NewDatabaseWithConfig(db, &trie.Config{
			Cache:     cacheConfig.TrieCleanLimit,
			Journal:   cacheConfig.TrieCleanJournal,
			Preimages: cacheConfig.Preimages,
		}),
		quit:               make(chan struct{}),
		shouldPreserve:     shouldPreserve,
		bodyCache:          bodyCache,
		bodyRLPCache:       bodyRLPCache,
		receiptsCache:      receiptsCache,
		blockCache:         blockCache,
		txLookupCache:      txLookupCache,
		futureBlocks:       futureBlocks,
		externalBlocks:     externalBlocks,
		externalBlockQueue: externalBlockQueue,
		engine:             engine,
		vmConfig:           vmConfig,
	}
	bc.validator = NewBlockValidator(chainConfig, bc, engine)
	bc.prefetcher = newStatePrefetcher(chainConfig, bc, engine)
	bc.processor = NewStateProcessor(chainConfig, bc, engine)

	var err error
	bc.hc, err = NewHeaderChain(db, chainConfig, engine, bc.insertStopped)
	if err != nil {
		return nil, err
	}
	bc.genesisBlock = bc.GetBlockByNumber(0)
	if bc.genesisBlock == nil {
		return nil, ErrNoGenesis
	}

	var nilBlock *types.Block
	bc.currentBlock.Store(nilBlock)
	bc.currentFastBlock.Store(nilBlock)

	// Initialize the chain with ancient data if it isn't empty.
	var txIndexBlock uint64

	if bc.empty() {
		rawdb.InitDatabaseFromFreezer(bc.db)
		// If ancient database is not empty, reconstruct all missing
		// indices in the background.
		frozen, _ := bc.db.Ancients()
		if frozen > 0 {
			txIndexBlock = frozen
		}
	}
	if err := bc.loadLastState(); err != nil {
		return nil, err
	}
	// Make sure the state associated with the block is available
	head := bc.CurrentBlock()
	if _, err := state.New(head.Root(), bc.stateCache, bc.snaps); err != nil {
		// Head state is missing, before the state recovery, find out the
		// disk layer point of snapshot(if it's enabled). Make sure the
		// rewound point is lower than disk layer.
		var diskRoot common.Hash
		if bc.cacheConfig.SnapshotLimit > 0 {
			diskRoot = rawdb.ReadSnapshotRoot(bc.db)
		}
		if diskRoot != (common.Hash{}) {
			log.Warn("Head state missing, repairing", "number", head.Number(), "hash", head.Hash(), "snaproot", diskRoot)

			snapDisk, err := bc.SetHeadBeyondRoot(head.NumberU64(), diskRoot)
			if err != nil {
				return nil, err
			}
			// Chain rewound, persist old snapshot number to indicate recovery procedure
			if snapDisk != 0 {
				rawdb.WriteSnapshotRecoveryNumber(bc.db, snapDisk)
			}
		} else {
			log.Warn("Head state missing, repairing", "number", head.Number(), "hash", head.Hash())
			if err := bc.SetHead(head.NumberU64()); err != nil {
				return nil, err
			}
		}
	}
	// Ensure that a previous crash in SetHead doesn't leave extra ancients
	if frozen, err := bc.db.Ancients(); err == nil && frozen > 0 {
		var (
			needRewind bool
			low        uint64
		)
		// The head full block may be rolled back to a very low height due to
		// blockchain repair. If the head full block is even lower than the ancient
		// chain, truncate the ancient store.
		fullBlock := bc.CurrentBlock()
		if fullBlock != nil && fullBlock.Hash() != bc.genesisBlock.Hash() && fullBlock.NumberU64() < frozen-1 {
			needRewind = true
			low = fullBlock.NumberU64()
		}
		// In fast sync, it may happen that ancient data has been written to the
		// ancient store, but the LastFastBlock has not been updated, truncate the
		// extra data here.
		fastBlock := bc.CurrentFastBlock()
		if fastBlock != nil && fastBlock.NumberU64() < frozen-1 {
			needRewind = true
			if fastBlock.NumberU64() < low || low == 0 {
				low = fastBlock.NumberU64()
			}
		}
		if needRewind {
			log.Error("Truncating ancient chain", "from", bc.CurrentHeader().Number[types.QuaiNetworkContext].Uint64(), "to", low)
			if err := bc.SetHead(low); err != nil {
				return nil, err
			}
		}
	}
	// The first thing the node will do is reconstruct the verification data for
	// the head block (ethash cache or clique voting snapshot). Might as well do
	// it in advance.
	bc.engine.VerifyHeader(bc, bc.CurrentHeader(), true)

	// Check the current state of the block hashes and make sure that we do not have any of the bad blocks in our chain
	for hash := range BadHashes {
		if header := bc.GetHeaderByHash(hash); header != nil {
			// get the canonical block corresponding to the offending header's number
			headerByNumber := bc.GetHeaderByNumber(header.Number[types.QuaiNetworkContext].Uint64())
			// make sure the headerByNumber (if present) is in our current canonical chain
			if headerByNumber != nil && headerByNumber.Hash() == header.Hash() {
				log.Error("Found bad hash, rewinding chain", "number", header.Number[types.QuaiNetworkContext], "hash", header.ParentHash[types.QuaiNetworkContext])
				if err := bc.SetHead(header.Number[types.QuaiNetworkContext].Uint64() - 1); err != nil {
					return nil, err
				}
				log.Error("Chain rewind was successful, resuming normal operation")
			}
		}
	}
	// Load any existing snapshot, regenerating it if loading failed
	if bc.cacheConfig.SnapshotLimit > 0 {
		// If the chain was rewound past the snapshot persistent layer (causing
		// a recovery block number to be persisted to disk), check if we're still
		// in recovery mode and in that case, don't invalidate the snapshot on a
		// head mismatch.
		var recover bool

		head := bc.CurrentBlock()
		if layer := rawdb.ReadSnapshotRecoveryNumber(bc.db); layer != nil && *layer > head.NumberU64() {
			log.Warn("Enabling snapshot recovery", "chainhead", head.NumberU64(), "diskbase", *layer)
			recover = true
		}
		bc.snaps, _ = snapshot.New(bc.db, bc.stateCache.TrieDB(), bc.cacheConfig.SnapshotLimit, head.Root(), !bc.cacheConfig.SnapshotWait, true, recover)
	}
	// Take ownership of this particular state
	go bc.update()
	if txLookupLimit != nil {
		bc.txLookupLimit = *txLookupLimit

		bc.wg.Add(1)
		go bc.maintainTxIndex(txIndexBlock)
	}
	// If periodic cache journal is required, spin it up.
	if bc.cacheConfig.TrieCleanRejournal > 0 {
		if bc.cacheConfig.TrieCleanRejournal < time.Minute {
			log.Warn("Sanitizing invalid trie cache journal time", "provided", bc.cacheConfig.TrieCleanRejournal, "updated", time.Minute)
			bc.cacheConfig.TrieCleanRejournal = time.Minute
		}
		triedb := bc.stateCache.TrieDB()
		bc.wg.Add(1)
		go func() {
			defer bc.wg.Done()
			triedb.SaveCachePeriodically(bc.cacheConfig.TrieCleanJournal, bc.cacheConfig.TrieCleanRejournal, bc.quit)
		}()
	}

	// Once we have updated the state of the chain, generate the extBlockLink struct for processing of ext blocks.
	bc.GenerateExtBlockLink(bc.CurrentHeader())

	return bc, nil
}

// GetVMConfig returns the block chain VM config.
func (bc *BlockChain) GetVMConfig() *vm.Config {
	return &bc.vmConfig
}

// empty returns an indicator whether the blockchain is empty.
// Note, it's a special case that we connect a non-empty ancient
// database with an empty node, so that we can plugin the ancient
// into node seamlessly.
func (bc *BlockChain) empty() bool {
	genesis := bc.genesisBlock.Hash()
	for _, hash := range []common.Hash{rawdb.ReadHeadBlockHash(bc.db), rawdb.ReadHeadHeaderHash(bc.db), rawdb.ReadHeadFastBlockHash(bc.db)} {
		if hash != genesis {
			return false
		}
	}
	return true
}

// loadLastState loads the last known chain state from the database. This method
// assumes that the chain manager mutex is held.
func (bc *BlockChain) loadLastState() error {
	// Restore the last known head block
	head := rawdb.ReadHeadBlockHash(bc.db)
	if head == (common.Hash{}) {
		// Corrupt or empty database, init from scratch
		log.Warn("Empty database, resetting chain")
		return bc.Reset()
	}
	// Make sure the entire head block is available
	currentBlock := bc.GetBlockByHash(head)
	if currentBlock == nil {
		// Corrupt or empty database, init from scratch
		log.Warn("Head block missing, resetting chain", "hash", head)
		return bc.Reset()
	}
	// Everything seems to be fine, set as the head block
	bc.currentBlock.Store(currentBlock)
	headBlockGauge.Update(int64(currentBlock.NumberU64()))

	// Restore the last known head header
	currentHeader := currentBlock.Header()
	if head := rawdb.ReadHeadHeaderHash(bc.db); head != (common.Hash{}) {
		if header := bc.GetHeaderByHash(head); header != nil {
			currentHeader = header
		}
	}
	bc.hc.SetCurrentHeader(currentHeader)

	// Restore the last known head fast block
	bc.currentFastBlock.Store(currentBlock)
	headFastBlockGauge.Update(int64(currentBlock.NumberU64()))

	if head := rawdb.ReadHeadFastBlockHash(bc.db); head != (common.Hash{}) {
		if block := bc.GetBlockByHash(head); block != nil {
			bc.currentFastBlock.Store(block)
			headFastBlockGauge.Update(int64(block.NumberU64()))
		}
	}
	// Issue a status log for the user
	currentFastBlock := bc.CurrentFastBlock()

	headerTd := bc.GetTd(currentHeader.Hash(), currentHeader.Number[types.QuaiNetworkContext].Uint64())
	blockTd := bc.GetTd(currentBlock.Hash(), currentBlock.NumberU64())
	fastTd := bc.GetTd(currentFastBlock.Hash(), currentFastBlock.NumberU64())

	log.Info("Loaded most recent local header", "number", currentHeader.Number, "hash", currentHeader.Hash(), "td", headerTd, "age", common.PrettyAge(time.Unix(int64(currentHeader.Time), 0)))
	log.Info("Loaded most recent local full block", "number", currentBlock.Number(), "hash", currentBlock.Hash(), "td", blockTd, "age", common.PrettyAge(time.Unix(int64(currentBlock.Time()), 0)))
	log.Info("Loaded most recent local fast block", "number", currentFastBlock.Number(), "hash", currentFastBlock.Hash(), "td", fastTd, "age", common.PrettyAge(time.Unix(int64(currentFastBlock.Time()), 0)))
	if pivot := rawdb.ReadLastPivotNumber(bc.db); pivot != nil {
		log.Info("Loaded last fast-sync pivot marker", "number", *pivot)
	}
	return nil
}

// SetHead rewinds the local chain to a new head. Depending on whether the node
// was fast synced or full synced and in which state, the method will try to
// delete minimal data from disk whilst retaining chain consistency.
func (bc *BlockChain) SetHead(head uint64) error {
	_, err := bc.SetHeadBeyondRoot(head, common.Hash{})
	return err
}

// SetHeadBeyondRoot rewinds the local chain to a new head with the extra condition
// that the rewind must pass the specified state root. This method is meant to be
// used when rewinding with snapshots enabled to ensure that we go back further than
// persistent disk layer. Depending on whether the node was fast synced or full, and
// in which state, the method will try to delete minimal data from disk whilst
// retaining chain consistency.
//
// The method returns the block number where the requested root cap was found.
func (bc *BlockChain) SetHeadBeyondRoot(head uint64, root common.Hash) (uint64, error) {
	bc.chainmu.Lock()
	defer bc.chainmu.Unlock()

	// Track the block number of the requested root hash
	var rootNumber uint64 // (no root == always 0)

	// Retrieve the last pivot block to short circuit rollbacks beyond it and the
	// current freezer limit to start nuking id underflown
	pivot := rawdb.ReadLastPivotNumber(bc.db)
	frozen, _ := bc.db.Ancients()

	updateFn := func(db ethdb.KeyValueWriter, header *types.Header) (uint64, bool) {
		// Rewind the block chain, ensuring we don't end up with a stateless head
		// block. Note, depth equality is permitted to allow using SetHead as a
		// chain reparation mechanism without deleting any data!
		if currentBlock := bc.CurrentBlock(); currentBlock != nil && header.Number[types.QuaiNetworkContext].Uint64() <= currentBlock.NumberU64() {
			newHeadBlock := bc.GetBlock(header.Hash(), header.Number[types.QuaiNetworkContext].Uint64())
			if newHeadBlock == nil {
				log.Error("Gap in the chain, rewinding to genesis", "number", header.Number, "hash", header.Hash())
				newHeadBlock = bc.genesisBlock
			} else {
				// Block exists, keep rewinding until we find one with state,
				// keeping rewinding until we exceed the optional threshold
				// root hash
				beyondRoot := (root == common.Hash{}) // Flag whether we're beyond the requested root (no root, always true)

				for {
					// If a root threshold was requested but not yet crossed, check
					if root != (common.Hash{}) && !beyondRoot && newHeadBlock.Root() == root {
						beyondRoot, rootNumber = true, newHeadBlock.NumberU64()
					}
					if _, err := state.New(newHeadBlock.Root(), bc.stateCache, bc.snaps); err != nil {
						log.Trace("Block state missing, rewinding further", "number", newHeadBlock.NumberU64(), "hash", newHeadBlock.Hash())
						if pivot == nil || newHeadBlock.NumberU64() > *pivot {
							parent := bc.GetBlock(newHeadBlock.ParentHash(), newHeadBlock.NumberU64()-1)
							if parent != nil {
								newHeadBlock = parent
								continue
							}
							log.Error("Missing block in the middle, aiming genesis", "number", newHeadBlock.NumberU64()-1, "hash", newHeadBlock.ParentHash())
							newHeadBlock = bc.genesisBlock
						} else {
							log.Trace("Rewind passed pivot, aiming genesis", "number", newHeadBlock.NumberU64(), "hash", newHeadBlock.Hash(), "pivot", *pivot)
							newHeadBlock = bc.genesisBlock
						}
					}
					if beyondRoot || newHeadBlock.NumberU64() == 0 {
						log.Debug("Rewound to block with state", "number", newHeadBlock.NumberU64(), "hash", newHeadBlock.Hash())
						break
					}
					log.Debug("Skipping block with threshold state", "number", newHeadBlock.NumberU64(), "hash", newHeadBlock.Hash(), "root", newHeadBlock.Root())
					newHeadBlock = bc.GetBlock(newHeadBlock.ParentHash(), newHeadBlock.NumberU64()-1) // Keep rewinding
				}
			}
			rawdb.WriteHeadBlockHash(db, newHeadBlock.Hash())

			// Degrade the chain markers if they are explicitly reverted.
			// In theory we should update all in-memory markers in the
			// last step, however the direction of SetHead is from high
			// to low, so it's safe the update in-memory markers directly.
			bc.currentBlock.Store(newHeadBlock)
			headBlockGauge.Update(int64(newHeadBlock.NumberU64()))
		}
		// Rewind the fast block in a simpleton way to the target head
		if currentFastBlock := bc.CurrentFastBlock(); currentFastBlock != nil && header.Number[types.QuaiNetworkContext].Uint64() < currentFastBlock.NumberU64() {
			newHeadFastBlock := bc.GetBlock(header.Hash(), header.Number[types.QuaiNetworkContext].Uint64())
			// If either blocks reached nil, reset to the genesis state
			if newHeadFastBlock == nil {
				newHeadFastBlock = bc.genesisBlock
			}
			rawdb.WriteHeadFastBlockHash(db, newHeadFastBlock.Hash())

			// Degrade the chain markers if they are explicitly reverted.
			// In theory we should update all in-memory markers in the
			// last step, however the direction of SetHead is from high
			// to low, so it's safe the update in-memory markers directly.
			bc.currentFastBlock.Store(newHeadFastBlock)
			headFastBlockGauge.Update(int64(newHeadFastBlock.NumberU64()))
		}
		head := bc.CurrentBlock().NumberU64()

		// If setHead underflown the freezer threshold and the block processing
		// intent afterwards is full block importing, delete the chain segment
		// between the stateful-block and the sethead target.
		var wipe bool
		if head+1 < frozen {
			wipe = pivot == nil || head >= *pivot
		}
		return head, wipe // Only force wipe if full synced
	}
	// Rewind the header chain, deleting all block bodies until then
	delFn := func(db ethdb.KeyValueWriter, hash common.Hash, num uint64) {
		// Ignore the error here since light client won't hit this path
		frozen, _ := bc.db.Ancients()
		if num+1 <= frozen {
			// Truncate all relative data(header, total difficulty, body, receipt
			// and canonical hash) from ancient store.
			if err := bc.db.TruncateAncients(num); err != nil {
				log.Crit("Failed to truncate ancient data", "number", num, "err", err)
			}
			// Remove the hash <-> number mapping from the active store.
			rawdb.DeleteHeaderNumber(db, hash)
		} else {
			// Remove relative body and receipts from the active store.
			// The header, total difficulty and canonical hash will be
			// removed in the hc.SetHead function.
			rawdb.DeleteBody(db, hash, num)
			rawdb.DeleteReceipts(db, hash, num)
		}
		// Todo(rjl493456442) txlookup, bloombits, etc
	}
	// If SetHead was only called as a chain reparation method, try to skip
	// touching the header chain altogether, unless the freezer is broken
	if block := bc.CurrentBlock(); block.NumberU64() == head {
		if target, force := updateFn(bc.db, block.Header()); force {
			bc.hc.SetHead(target, updateFn, delFn)
		}
	} else {
		// Rewind the chain to the requested head and keep going backwards until a
		// block with a state is found or fast sync pivot is passed
		log.Warn("Rewinding blockchain", "target", head)
		bc.hc.SetHead(head, updateFn, delFn)
	}
	// Clear out any stale content from the caches
	bc.bodyCache.Purge()
	bc.bodyRLPCache.Purge()
	bc.receiptsCache.Purge()
	bc.blockCache.Purge()
	bc.txLookupCache.Purge()
	bc.futureBlocks.Purge()
	bc.externalBlockQueue.Purge()

	return rootNumber, bc.loadLastState()
}

// FastSyncCommitHead sets the current head block to the one defined by the hash
// irrelevant what the chain contents were prior.
func (bc *BlockChain) FastSyncCommitHead(hash common.Hash) error {
	// Make sure that both the block as well at its state trie exists
	block := bc.GetBlockByHash(hash)
	if block == nil {
		return fmt.Errorf("non existent block [%x..]", hash[:4])
	}
	if _, err := trie.NewSecure(block.Root(), bc.stateCache.TrieDB()); err != nil {
		return err
	}
	// If all checks out, manually set the head block
	bc.chainmu.Lock()
	bc.currentBlock.Store(block)
	headBlockGauge.Update(int64(block.NumberU64()))
	bc.chainmu.Unlock()

	// Destroy any existing state snapshot and regenerate it in the background,
	// also resuming the normal maintenance of any previously paused snapshot.
	if bc.snaps != nil {
		bc.snaps.Rebuild(block.Root())
	}
	log.Info("Committed new head block", "number", block.Number(), "hash", hash)
	return nil
}

// GasLimit returns the gas limit of the current HEAD block.
func (bc *BlockChain) GasLimit() uint64 {
	return bc.CurrentBlock().GasLimit()
}

// CurrentBlock retrieves the current head block of the canonical chain. The
// block is retrieved from the blockchain's internal cache.
func (bc *BlockChain) CurrentBlock() *types.Block {
	return bc.currentBlock.Load().(*types.Block)
}

// Snapshots returns the blockchain snapshot tree.
func (bc *BlockChain) Snapshots() *snapshot.Tree {
	return bc.snaps
}

// CurrentFastBlock retrieves the current fast-sync head block of the canonical
// chain. The block is retrieved from the blockchain's internal cache.
func (bc *BlockChain) CurrentFastBlock() *types.Block {
	return bc.currentFastBlock.Load().(*types.Block)
}

// Validator returns the current validator.
func (bc *BlockChain) Validator() Validator {
	return bc.validator
}

// Processor returns the current processor.
func (bc *BlockChain) Processor() Processor {
	return bc.processor
}

// State returns a new mutable state based on the current HEAD block.
func (bc *BlockChain) State() (*state.StateDB, error) {
	return bc.StateAt(bc.CurrentBlock().Root())
}

// StateAt returns a new mutable state based on a particular point in time.
func (bc *BlockChain) StateAt(root common.Hash) (*state.StateDB, error) {
	return state.New(root, bc.stateCache, bc.snaps)
}

// StateCache returns the caching database underpinning the blockchain instance.
func (bc *BlockChain) StateCache() state.Database {
	return bc.stateCache
}

// Reset purges the entire blockchain, restoring it to its genesis state.
func (bc *BlockChain) Reset() error {
	return bc.ResetWithGenesisBlock(bc.genesisBlock)
}

// ResetWithGenesisBlock purges the entire blockchain, restoring it to the
// specified genesis state.
func (bc *BlockChain) ResetWithGenesisBlock(genesis *types.Block) error {
	// Dump the entire block chain and purge the caches
	if err := bc.SetHead(0); err != nil {
		return err
	}
	bc.chainmu.Lock()
	defer bc.chainmu.Unlock()

	// Prepare the genesis block and reinitialise the chain
	batch := bc.db.NewBatch()
	rawdb.WriteTd(batch, genesis.Hash(), genesis.NumberU64(), genesis.Difficulty())
	rawdb.WriteBlock(batch, genesis)
	if err := batch.Write(); err != nil {
		log.Crit("Failed to write genesis block", "err", err)
	}
	bc.writeHeadBlock(genesis)

	// Last update all in-memory chain markers
	bc.genesisBlock = genesis
	bc.currentBlock.Store(bc.genesisBlock)
	headBlockGauge.Update(int64(bc.genesisBlock.NumberU64()))
	bc.hc.SetGenesis(bc.genesisBlock.Header())
	bc.hc.SetCurrentHeader(bc.genesisBlock.Header())
	bc.currentFastBlock.Store(bc.genesisBlock)
	headFastBlockGauge.Update(int64(bc.genesisBlock.NumberU64()))
	return nil
}

// Export writes the active chain to the given writer.
func (bc *BlockChain) Export(w io.Writer) error {
	return bc.ExportN(w, uint64(0), bc.CurrentBlock().NumberU64())
}

// ExportN writes a subset of the active chain to the given writer.
func (bc *BlockChain) ExportN(w io.Writer, first uint64, last uint64) error {
	bc.chainmu.RLock()
	defer bc.chainmu.RUnlock()

	if first > last {
		return fmt.Errorf("export failed: first (%d) is greater than last (%d)", first, last)
	}
	log.Info("Exporting batch of blocks", "count", last-first+1)

	start, reported := time.Now(), time.Now()
	for nr := first; nr <= last; nr++ {
		block := bc.GetBlockByNumber(nr)
		if block == nil {
			return fmt.Errorf("export failed on #%d: not found", nr)
		}
		if err := block.EncodeRLP(w); err != nil {
			return err
		}
		if time.Since(reported) >= statsReportLimit {
			log.Info("Exporting blocks", "exported", block.NumberU64()-first, "elapsed", common.PrettyDuration(time.Since(start)))
			reported = time.Now()
		}
	}
	return nil
}

// writeHeadBlock injects a new head block into the current block chain. This method
// assumes that the block is indeed a true head. It will also reset the head
// header and the head fast sync block to this very same block if they are older
// or if they are on a different side chain.
//
// Note, this function assumes that the `mu` mutex is held!
func (bc *BlockChain) writeHeadBlock(block *types.Block) {
	// If the block is on a side chain or an unknown one, force other heads onto it too
	updateHeads := rawdb.ReadCanonicalHash(bc.db, block.NumberU64()) != block.Hash()

	// Add the block to the canonical chain number scheme and mark as the head
	batch := bc.db.NewBatch()
	rawdb.WriteCanonicalHash(batch, block.Hash(), block.NumberU64())
	rawdb.WriteTxLookupEntriesByBlock(batch, block)
	rawdb.WriteHeadBlockHash(batch, block.Hash())

	// If the block is better than our head or is on a different chain, force update heads
	if updateHeads {
		rawdb.WriteHeadHeaderHash(batch, block.Hash())
		rawdb.WriteHeadFastBlockHash(batch, block.Hash())
	}
	// Flush the whole batch into the disk, exit the node if failed
	if err := batch.Write(); err != nil {
		log.Crit("Failed to update chain indexes and markers", "err", err)
	}
	// Update all in-memory chain markers in the last step
	if updateHeads {
		bc.hc.SetCurrentHeader(block.Header())
		bc.currentFastBlock.Store(block)
		headFastBlockGauge.Update(int64(block.NumberU64()))
	}
	bc.currentBlock.Store(block)
	headBlockGauge.Update(int64(block.NumberU64()))
}

// Genesis retrieves the chain's genesis block.
func (bc *BlockChain) Genesis() *types.Block {
	return bc.genesisBlock
}

// GetBody retrieves a block body (transactions and uncles) from the database by
// hash, caching it if found.
func (bc *BlockChain) GetBody(hash common.Hash) *types.Body {
	// Short circuit if the body's already in the cache, retrieve otherwise
	if cached, ok := bc.bodyCache.Get(hash); ok {
		body := cached.(*types.Body)
		return body
	}
	number := bc.hc.GetBlockNumber(hash)
	if number == nil {
		return nil
	}
	body := rawdb.ReadBody(bc.db, hash, *number)
	if body == nil {
		return nil
	}
	// Cache the found body for next time and return
	bc.bodyCache.Add(hash, body)
	return body
}

// GetBodyRLP retrieves a block body in RLP encoding from the database by hash,
// caching it if found.
func (bc *BlockChain) GetBodyRLP(hash common.Hash) rlp.RawValue {
	// Short circuit if the body's already in the cache, retrieve otherwise
	if cached, ok := bc.bodyRLPCache.Get(hash); ok {
		return cached.(rlp.RawValue)
	}
	number := bc.hc.GetBlockNumber(hash)
	if number == nil {
		return nil
	}
	body := rawdb.ReadBodyRLP(bc.db, hash, *number)
	if len(body) == 0 {
		return nil
	}
	// Cache the found body for next time and return
	bc.bodyRLPCache.Add(hash, body)
	return body
}

// HasBlock checks if a block is fully present in the database or not.
func (bc *BlockChain) HasBlock(hash common.Hash, number uint64) bool {
	if bc.blockCache.Contains(hash) {
		return true
	}
	return rawdb.HasBody(bc.db, hash, number)
}

// HasFastBlock checks if a fast block is fully present in the database or not.
func (bc *BlockChain) HasFastBlock(hash common.Hash, number uint64) bool {
	if !bc.HasBlock(hash, number) {
		return false
	}
	if bc.receiptsCache.Contains(hash) {
		return true
	}
	return rawdb.HasReceipts(bc.db, hash, number)
}

// HasState checks if state trie is fully present in the database or not.
func (bc *BlockChain) HasState(hash common.Hash) bool {
	_, err := bc.stateCache.OpenTrie(hash)
	return err == nil
}

// HasBlockAndState checks if a block and associated state trie is fully present
// in the database or not, caching it if present.
func (bc *BlockChain) HasBlockAndState(hash common.Hash, number uint64) bool {
	// Check first that the block itself is known
	block := bc.GetBlock(hash, number)
	if block == nil {
		return false
	}
	return bc.HasState(block.Root())
}

// GetBlock retrieves a block from the database by hash and number,
// caching it if found.
func (bc *BlockChain) GetBlock(hash common.Hash, number uint64) *types.Block {
	// Short circuit if the block's already in the cache, retrieve otherwise
	if block, ok := bc.blockCache.Get(hash); ok {
		return block.(*types.Block)
	}
	block := rawdb.ReadBlock(bc.db, hash, number)
	if block == nil {
		return nil
	}
	// Cache the found block for next time and return
	bc.blockCache.Add(block.Hash(), block)
	return block
}

// GetBlockByHash retrieves a block from the database by hash, caching it if found.
func (bc *BlockChain) GetBlockByHash(hash common.Hash) *types.Block {
	number := bc.hc.GetBlockNumber(hash)
	if number == nil {
		return nil
	}
	return bc.GetBlock(hash, *number)
}

// GetBlockByNumber retrieves a block from the database by number, caching it
// (associated with its hash) if found.
func (bc *BlockChain) GetBlockByNumber(number uint64) *types.Block {
	hash := rawdb.ReadCanonicalHash(bc.db, number)
	if hash == (common.Hash{}) {
		return nil
	}
	return bc.GetBlock(hash, number)
}

// GetReceiptsByHash retrieves the receipts for all transactions in a given block.
func (bc *BlockChain) GetReceiptsByHash(hash common.Hash) types.Receipts {
	if receipts, ok := bc.receiptsCache.Get(hash); ok {
		return receipts.(types.Receipts)
	}
	number := rawdb.ReadHeaderNumber(bc.db, hash)
	if number == nil {
		return nil
	}
	receipts := rawdb.ReadReceipts(bc.db, hash, *number, bc.chainConfig)
	if receipts == nil {
		return nil
	}
	bc.receiptsCache.Add(hash, receipts)
	return receipts
}

// GetBlocksFromHash returns the block corresponding to hash and up to n-1 ancestors.
// [deprecated by eth/62]
func (bc *BlockChain) GetBlocksFromHash(hash common.Hash, n int) (blocks []*types.Block) {
	number := bc.hc.GetBlockNumber(hash)
	if number == nil {
		return nil
	}
	for i := 0; i < n; i++ {
		block := bc.GetBlock(hash, *number)
		if block == nil {
			break
		}
		blocks = append(blocks, block)
		hash = block.ParentHash()
		*number--
	}
	return
}

// GetUnclesInChain retrieves all the uncles from a given block backwards until
// a specific distance is reached.
func (bc *BlockChain) GetUnclesInChain(block *types.Block, length int) []*types.Header {
	uncles := []*types.Header{}
	for i := 0; block != nil && i < length; i++ {
		uncles = append(uncles, block.Uncles()...)
		block = bc.GetBlock(block.ParentHash(), block.NumberU64()-1)
	}
	return uncles
}

// GetGasUsedInChain retrieves all the gas used from a given block backwards until
// a specific distance is reached.
func (bc *BlockChain) GetGasUsedInChain(block *types.Block, length int) int64 {
	gasUsed := 0
	for i := 0; block != nil && i < length; i++ {
		gasUsed += int(block.GasUsed())
		block = bc.GetBlock(block.ParentHash(), block.NumberU64()-1)
	}
	return int64(gasUsed)
}

// GetGasUsedInChain retrieves all the gas used from a given block backwards until
// a specific distance is reached.
func (bc *BlockChain) CalculateBaseFee(header *types.Header) *big.Int {
	return misc.CalcBaseFee(bc.Config(), header, bc.GetHeaderByNumber, bc.GetUnclesInChain, bc.GetGasUsedInChain)
}

// TrieNode retrieves a blob of data associated with a trie node
// either from ephemeral in-memory cache, or from persistent storage.
func (bc *BlockChain) TrieNode(hash common.Hash) ([]byte, error) {
	return bc.stateCache.TrieDB().Node(hash)
}

// ContractCode retrieves a blob of data associated with a contract hash
// either from ephemeral in-memory cache, or from persistent storage.
func (bc *BlockChain) ContractCode(hash common.Hash) ([]byte, error) {
	return bc.stateCache.ContractCode(common.Hash{}, hash)
}

// ContractCodeWithPrefix retrieves a blob of data associated with a contract
// hash either from ephemeral in-memory cache, or from persistent storage.
//
// If the code doesn't exist in the in-memory cache, check the storage with
// new code scheme.
func (bc *BlockChain) ContractCodeWithPrefix(hash common.Hash) ([]byte, error) {
	type codeReader interface {
		ContractCodeWithPrefix(addrHash, codeHash common.Hash) ([]byte, error)
	}
	return bc.stateCache.(codeReader).ContractCodeWithPrefix(common.Hash{}, hash)
}

// Stop stops the blockchain service. If any imports are currently in progress
// it will abort them using the procInterrupt.
func (bc *BlockChain) Stop() {
	if !atomic.CompareAndSwapInt32(&bc.running, 0, 1) {
		return
	}
	// Unsubscribe all subscriptions registered from blockchain
	bc.scope.Close()
	close(bc.quit)
	bc.StopInsert()
	bc.wg.Wait()

	// Ensure that the entirety of the state snapshot is journalled to disk.
	var snapBase common.Hash
	if bc.snaps != nil {
		var err error
		if snapBase, err = bc.snaps.Journal(bc.CurrentBlock().Root()); err != nil {
			log.Error("Failed to journal state snapshot", "err", err)
		}
	}

	// Save the state of the external block cache to disk
	log.Info("Writing external blocks state to disk", "dir", bc.cacheConfig.ExternalBlockJournal)
	bc.externalBlocks.SaveToFileConcurrent(bc.cacheConfig.ExternalBlockJournal, runtime.GOMAXPROCS(0))

	// Ensure the state of a recent block is also stored to disk before exiting.
	// We're writing three different states to catch different restart scenarios:
	//  - HEAD:     So we don't need to reprocess any blocks in the general case
	//  - HEAD-1:   So we don't do large reorgs if our HEAD becomes an uncle
	//  - HEAD-127: So we have a hard limit on the number of blocks reexecuted
	if !bc.cacheConfig.TrieDirtyDisabled {
		triedb := bc.stateCache.TrieDB()

		for _, offset := range []uint64{0, 1, TriesInMemory - 1} {
			if number := bc.CurrentBlock().NumberU64(); number > offset {
				recent := bc.GetBlockByNumber(number - offset)
				if recent != nil {
					log.Info("Writing cached state to disk", "block", recent.Number(), "hash", recent.Hash(), "root", recent.Root())
					if err := triedb.Commit(recent.Root(), true, nil); err != nil {
						log.Error("Failed to commit recent state trie", "err", err)
					}
				}
			}
		}
		if snapBase != (common.Hash{}) {
			log.Info("Writing snapshot state to disk", "root", snapBase)
			if err := triedb.Commit(snapBase, true, nil); err != nil {
				log.Error("Failed to commit recent state trie", "err", err)
			}
		}
		for !bc.triegc.Empty() {
			triedb.Dereference(bc.triegc.PopItem().(common.Hash))
		}
		if size, _ := triedb.Size(); size != 0 {
			log.Error("Dangling trie nodes after full cleanup")
		}
	}
	// Ensure all live cached entries be saved into disk, so that we can skip
	// cache warmup when node restarts.
	if bc.cacheConfig.TrieCleanJournal != "" {
		triedb := bc.stateCache.TrieDB()
		triedb.SaveCache(bc.cacheConfig.TrieCleanJournal)
	}
	log.Info("Blockchain stopped")
}

// StopInsert interrupts all insertion methods, causing them to return
// errInsertionInterrupted as soon as possible. Insertion is permanently disabled after
// calling this method.
func (bc *BlockChain) StopInsert() {
	atomic.StoreInt32(&bc.procInterrupt, 1)
}

// insertStopped returns true after StopInsert has been called.
func (bc *BlockChain) insertStopped() bool {
	return atomic.LoadInt32(&bc.procInterrupt) == 1
}

func (bc *BlockChain) procFutureBlocks() {
	blocks := make([]*types.Block, 0, bc.futureBlocks.Len())
	for _, hash := range bc.futureBlocks.Keys() {
		if block, exist := bc.futureBlocks.Peek(hash); exist {
			blocks = append(blocks, block.(*types.Block))
		}
	}
	if len(blocks) > 0 {
		sort.Slice(blocks, func(i, j int) bool {
			return blocks[i].NumberU64() < blocks[j].NumberU64()
		})
		// Insert one by one as chain insertion needs contiguous ancestry between blocks
		for i := range blocks {
			bc.InsertChain(blocks[i : i+1])
		}
	}
}

// WriteStatus status of write
type WriteStatus byte

const (
	NonStatTy WriteStatus = iota
	CanonStatTy
	SideStatTy
)

// numberHash is just a container for a number and a hash, to represent a block
type numberHash struct {
	number uint64
	hash   common.Hash
}

// InsertReceiptChain attempts to complete an already existing header chain with
// transaction and receipt data.
func (bc *BlockChain) InsertReceiptChain(blockChain types.Blocks, receiptChain []types.Receipts, ancientLimit uint64) (int, error) {
	// We don't require the chainMu here since we want to maximize the
	// concurrency of header insertion and receipt insertion.
	bc.wg.Add(1)
	defer bc.wg.Done()

	var (
		ancientBlocks, liveBlocks     types.Blocks
		ancientReceipts, liveReceipts []types.Receipts
	)
	// Do a sanity check that the provided chain is actually ordered and linked
	for i := 0; i < len(blockChain); i++ {
		if i != 0 {
			if blockChain[i].NumberU64() != blockChain[i-1].NumberU64()+1 || blockChain[i].ParentHash() != blockChain[i-1].Hash() {
				log.Error("Non contiguous receipt insert", "number", blockChain[i].Number(), "hash", blockChain[i].Hash(), "parent", blockChain[i].ParentHash(),
					"prevnumber", blockChain[i-1].Number(), "prevhash", blockChain[i-1].Hash())
				return 0, fmt.Errorf("non contiguous insert: item %d is #%d [%x..], item %d is #%d [%x..] (parent [%x..])", i-1, blockChain[i-1].NumberU64(),
					blockChain[i-1].Hash().Bytes()[:4], i, blockChain[i].NumberU64(), blockChain[i].Hash().Bytes()[:4], blockChain[i].ParentHash().Bytes()[:4])
			}
		}
		if blockChain[i].NumberU64() <= ancientLimit {
			ancientBlocks, ancientReceipts = append(ancientBlocks, blockChain[i]), append(ancientReceipts, receiptChain[i])
		} else {
			liveBlocks, liveReceipts = append(liveBlocks, blockChain[i]), append(liveReceipts, receiptChain[i])
		}
	}

	var (
		stats = struct{ processed, ignored int32 }{}
		start = time.Now()
		size  = int64(0)
	)

	// updateHead updates the head fast sync block if the inserted blocks are better
	// and returns an indicator whether the inserted blocks are canonical.
	updateHead := func(head *types.Block) bool {
		bc.chainmu.Lock()
		defer bc.chainmu.Unlock()

		// Rewind may have occurred, skip in that case.
		if bc.CurrentHeader().Number[types.QuaiNetworkContext].Cmp(head.Number()) >= 0 {
			currentFastBlock, td := bc.CurrentFastBlock(), bc.GetTd(head.Hash(), head.NumberU64())
			if bc.GetTd(currentFastBlock.Hash(), currentFastBlock.NumberU64()).Cmp(td) < 0 {
				rawdb.WriteHeadFastBlockHash(bc.db, head.Hash())
				bc.currentFastBlock.Store(head)
				headFastBlockGauge.Update(int64(head.NumberU64()))
				return true
			}
		}
		return false
	}

	// writeAncient writes blockchain and corresponding receipt chain into ancient store.
	//
	// this function only accepts canonical chain data. All side chain will be reverted
	// eventually.
	writeAncient := func(blockChain types.Blocks, receiptChain []types.Receipts) (int, error) {
		first := blockChain[0]
		last := blockChain[len(blockChain)-1]

		// Ensure genesis is in ancients.
		if first.NumberU64() == 1 {
			if frozen, _ := bc.db.Ancients(); frozen == 0 {
				b := bc.genesisBlock
				td := bc.genesisBlock.Difficulty()
				writeSize, err := rawdb.WriteAncientBlocks(bc.db, []*types.Block{b}, []types.Receipts{nil}, td)
				size += writeSize
				if err != nil {
					log.Error("Error writing genesis to ancients", "err", err)
					return 0, err
				}
				log.Info("Wrote genesis to ancients")
			}
		}
		// Before writing the blocks to the ancients, we need to ensure that
		// they correspond to the what the headerchain 'expects'.
		// We only check the last block/header, since it's a contiguous chain.
		if !bc.HasHeader(last.Hash(), last.NumberU64()) {
			return 0, fmt.Errorf("containing header #%d [%x..] unknown", last.Number(), last.Hash().Bytes()[:4])
		}

		// Write all chain data to ancients.
		td := bc.GetTd(first.Hash(), first.NumberU64())
		writeSize, err := rawdb.WriteAncientBlocks(bc.db, blockChain, receiptChain, td)
		size += writeSize
		if err != nil {
			log.Error("Error importing chain data to ancients", "err", err)
			return 0, err
		}

		// Write tx indices if any condition is satisfied:
		// * If user requires to reserve all tx indices(txlookuplimit=0)
		// * If all ancient tx indices are required to be reserved(txlookuplimit is even higher than ancientlimit)
		// * If block number is large enough to be regarded as a recent block
		// It means blocks below the ancientLimit-txlookupLimit won't be indexed.
		//
		// But if the `TxIndexTail` is not nil, e.g. Geth is initialized with
		// an external ancient database, during the setup, blockchain will start
		// a background routine to re-indexed all indices in [ancients - txlookupLimit, ancients)
		// range. In this case, all tx indices of newly imported blocks should be
		// generated.
		var batch = bc.db.NewBatch()
		for _, block := range blockChain {
			if bc.txLookupLimit == 0 || ancientLimit <= bc.txLookupLimit || block.NumberU64() >= ancientLimit-bc.txLookupLimit {
				rawdb.WriteTxLookupEntriesByBlock(batch, block)
			} else if rawdb.ReadTxIndexTail(bc.db) != nil {
				rawdb.WriteTxLookupEntriesByBlock(batch, block)
			}
			stats.processed++
		}

		// Flush all tx-lookup index data.
		size += int64(batch.ValueSize())
		if err := batch.Write(); err != nil {
			// The tx index data could not be written.
			// Roll back the ancient store update.
			fastBlock := bc.CurrentFastBlock().NumberU64()
			if err := bc.db.TruncateAncients(fastBlock + 1); err != nil {
				log.Error("Can't truncate ancient store after failed insert", "err", err)
			}
			return 0, err
		}

		// Sync the ancient store explicitly to ensure all data has been flushed to disk.
		if err := bc.db.Sync(); err != nil {
			return 0, err
		}

		// Update the current fast block because all block data is now present in DB.
		previousFastBlock := bc.CurrentFastBlock().NumberU64()
		if !updateHead(blockChain[len(blockChain)-1]) {
			// We end up here if the header chain has reorg'ed, and the blocks/receipts
			// don't match the canonical chain.
			if err := bc.db.TruncateAncients(previousFastBlock + 1); err != nil {
				log.Error("Can't truncate ancient store after failed insert", "err", err)
			}
			return 0, errSideChainReceipts
		}

		// Delete block data from the main database.
		batch.Reset()
		canonHashes := make(map[common.Hash]struct{})
		for _, block := range blockChain {
			canonHashes[block.Hash()] = struct{}{}
			if block.NumberU64() == 0 {
				continue
			}
			rawdb.DeleteCanonicalHash(batch, block.NumberU64())
			rawdb.DeleteBlockWithoutNumber(batch, block.Hash(), block.NumberU64())
		}
		// Delete side chain hash-to-number mappings.
		for _, nh := range rawdb.ReadAllHashesInRange(bc.db, first.NumberU64(), last.NumberU64()) {
			if _, canon := canonHashes[nh.Hash]; !canon {
				rawdb.DeleteHeader(batch, nh.Hash, nh.Number)
			}
		}
		if err := batch.Write(); err != nil {
			return 0, err
		}
		return 0, nil
	}

	// writeLive writes blockchain and corresponding receipt chain into active store.
	writeLive := func(blockChain types.Blocks, receiptChain []types.Receipts) (int, error) {
		skipPresenceCheck := false
		batch := bc.db.NewBatch()
		for i, block := range blockChain {
			// Short circuit insertion if shutting down or processing failed
			if bc.insertStopped() {
				return 0, errInsertionInterrupted
			}
			// Short circuit if the owner header is unknown
			if !bc.HasHeader(block.Hash(), block.NumberU64()) {
				return i, fmt.Errorf("containing header #%d [%x..] unknown", block.Number(), block.Hash().Bytes()[:4])
			}
			if !skipPresenceCheck {
				// Ignore if the entire data is already known
				if bc.HasBlock(block.Hash(), block.NumberU64()) {
					stats.ignored++
					continue
				} else {
					// If block N is not present, neither are the later blocks.
					// This should be true, but if we are mistaken, the shortcut
					// here will only cause overwriting of some existing data
					skipPresenceCheck = true
				}
			}
			// Write all the data out into the database
			rawdb.WriteBody(batch, block.Hash(), block.NumberU64(), block.Body())
			rawdb.WriteReceipts(batch, block.Hash(), block.NumberU64(), receiptChain[i])
			rawdb.WriteTxLookupEntriesByBlock(batch, block) // Always write tx indices for live blocks, we assume they are needed

			// Write everything belongs to the blocks into the database. So that
			// we can ensure all components of body is completed(body, receipts,
			// tx indexes)
			if batch.ValueSize() >= ethdb.IdealBatchSize {
				if err := batch.Write(); err != nil {
					return 0, err
				}
				size += int64(batch.ValueSize())
				batch.Reset()
			}
			stats.processed++
		}
		// Write everything belongs to the blocks into the database. So that
		// we can ensure all components of body is completed(body, receipts,
		// tx indexes)
		if batch.ValueSize() > 0 {
			size += int64(batch.ValueSize())
			if err := batch.Write(); err != nil {
				return 0, err
			}
		}
		updateHead(blockChain[len(blockChain)-1])
		return 0, nil
	}

	// Write downloaded chain data and corresponding receipt chain data
	if len(ancientBlocks) > 0 {
		if n, err := writeAncient(ancientBlocks, ancientReceipts); err != nil {
			if err == errInsertionInterrupted {
				return 0, nil
			}
			return n, err
		}
	}
	// Write the tx index tail (block number from where we index) before write any live blocks
	if len(liveBlocks) > 0 && liveBlocks[0].NumberU64() == ancientLimit+1 {
		// The tx index tail can only be one of the following two options:
		// * 0: all ancient blocks have been indexed
		// * ancient-limit: the indices of blocks before ancient-limit are ignored
		if tail := rawdb.ReadTxIndexTail(bc.db); tail == nil {
			if bc.txLookupLimit == 0 || ancientLimit <= bc.txLookupLimit {
				rawdb.WriteTxIndexTail(bc.db, 0)
			} else {
				rawdb.WriteTxIndexTail(bc.db, ancientLimit-bc.txLookupLimit)
			}
		}
	}
	if len(liveBlocks) > 0 {
		if n, err := writeLive(liveBlocks, liveReceipts); err != nil {
			if err == errInsertionInterrupted {
				return 0, nil
			}
			return n, err
		}
	}

	head := blockChain[len(blockChain)-1]
	context := []interface{}{
		"count", stats.processed, "elapsed", common.PrettyDuration(time.Since(start)),
		"number", head.Number(), "hash", head.Hash(), "age", common.PrettyAge(time.Unix(int64(head.Time()), 0)),
		"size", common.StorageSize(size),
	}
	if stats.ignored > 0 {
		context = append(context, []interface{}{"ignored", stats.ignored}...)
	}
	log.Info("Imported new block receipts", context...)

	return 0, nil
}

// SetTxLookupLimit is responsible for updating the txlookup limit to the
// original one stored in db if the new mismatches with the old one.
func (bc *BlockChain) SetTxLookupLimit(limit uint64) {
	bc.txLookupLimit = limit
}

// TxLookupLimit retrieves the txlookup limit used by blockchain to prune
// stale transaction indices.
func (bc *BlockChain) TxLookupLimit() uint64 {
	return bc.txLookupLimit
}

var lastWrite uint64

// writeBlockWithoutState writes only the block and its metadata to the database,
// but does not write any state. This is used to construct competing side forks
// up to the point where they exceed the canonical total difficulty.
func (bc *BlockChain) writeBlockWithoutState(block *types.Block, td *big.Int) (err error) {
	bc.wg.Add(1)
	defer bc.wg.Done()

	batch := bc.db.NewBatch()
	rawdb.WriteTd(batch, block.Hash(), block.NumberU64(), td)
	rawdb.WriteBlock(batch, block)
	if err := batch.Write(); err != nil {
		log.Crit("Failed to write block into disk", "err", err)
	}
	return nil
}

// writeKnownBlock updates the head block flag with a known block
// and introduces chain reorg if necessary.
func (bc *BlockChain) writeKnownBlock(block *types.Block) error {
	bc.wg.Add(1)
	defer bc.wg.Done()

	current := bc.CurrentBlock()
	if block.ParentHash() != current.Hash() {
		if err := bc.reorg(current, block); err != nil {
			return err
		}
	}
	bc.writeHeadBlock(block)
	return nil
}

// WriteBlockWithState writes the block and all associated state to the database.
func (bc *BlockChain) WriteBlockWithState(block *types.Block, receipts []*types.Receipt, logs []*types.Log, state *state.StateDB, linkExtBlocks []*types.ExternalBlock, emitHeadEvent bool) (status WriteStatus, err error) {
	return bc.writeBlockWithState(block, receipts, logs, state, linkExtBlocks, emitHeadEvent)
}

// writeBlockWithState writes the block and all associated state to the database,
// but is expects the chain mutex to be held.
func (bc *BlockChain) writeBlockWithState(block *types.Block, receipts []*types.Receipt, logs []*types.Log, state *state.StateDB, linkExtBlocks []*types.ExternalBlock, emitHeadEvent bool) (status WriteStatus, err error) {
	// Make sure no inconsistent state is leaked during insertion
	currentBlock := bc.CurrentBlock()

	localTerminalHashes, localNetDifficulties, err := bc.PCRC(currentBlock)
	if err != nil {
		return NonStatTy, err
	}

	externTerminalHashes, externNetDifficulties, err := bc.PCRC(block)
	if err != nil {
		return NonStatTy, err
	}

	localNetTd, externNetTd, err := bc.calcHLCRNetDifficulties(localTerminalHashes, localNetDifficulties, externTerminalHashes, externNetDifficulties)
	if err != nil {
		return NonStatTy, err
	}

	localTd := big.NewInt(0)
	localTd = localNetTd.Add(localNetTd, bc.GetTdByHash(localTerminalHashes[0]))

	externTd := big.NewInt(0)
	externTd = externNetTd.Add(externNetTd, bc.GetTdByHash(externTerminalHashes[0]))

	// Irrelevant of the canonical status, write the block itself to the database.
	//
	// Note all the components of block(td, hash->number map, header, body, receipts)
	// should be written atomically. BlockBatch is used for containing all components.
	blockBatch := bc.db.NewBatch()
	rawdb.WriteTd(blockBatch, block.Hash(), block.NumberU64(), externTd)
	rawdb.WriteBlock(blockBatch, block)
	rawdb.WriteReceipts(blockBatch, block.Hash(), block.NumberU64(), receipts)
	rawdb.WritePreimages(blockBatch, state.Preimages())
	if err := blockBatch.Write(); err != nil {
		log.Crit("Failed to write block into disk", "err", err)
	}
	// Commit all cached state changes into underlying memory database.
	root, err := state.Commit(bc.chainConfig.IsEIP158(block.Number()))
	if err != nil {
		return NonStatTy, err
	}
	triedb := bc.stateCache.TrieDB()

	// If we're running an archive node, always flush
	if bc.cacheConfig.TrieDirtyDisabled {
		if err := triedb.Commit(root, false, nil); err != nil {
			return NonStatTy, err
		}
	} else {
		// Full but not archive node, do proper garbage collection
		triedb.Reference(root, common.Hash{}) // metadata reference to keep trie alive
		bc.triegc.Push(root, -int64(block.NumberU64()))

		if current := block.NumberU64(); current > TriesInMemory {
			// If we exceeded our memory allowance, flush matured singleton nodes to disk
			var (
				nodes, imgs = triedb.Size()
				limit       = common.StorageSize(bc.cacheConfig.TrieDirtyLimit) * 1024 * 1024
			)
			if nodes > limit || imgs > 4*1024*1024 {
				triedb.Cap(limit - ethdb.IdealBatchSize)
			}
			// Find the next state trie we need to commit
			chosen := current - TriesInMemory

			// If we exceeded out time allowance, flush an entire trie to disk
			if bc.gcproc > bc.cacheConfig.TrieTimeLimit {
				// If the header is missing (canonical chain behind), we're reorging a low
				// diff sidechain. Suspend committing until this operation is completed.
				header := bc.GetHeaderByNumber(chosen)
				if header == nil {
					log.Warn("Reorg in progress, trie commit postponed", "number", chosen)
				} else {
					// If we're exceeding limits but haven't reached a large enough memory gap,
					// warn the user that the system is becoming unstable.
					if chosen < lastWrite+TriesInMemory && bc.gcproc >= 2*bc.cacheConfig.TrieTimeLimit {
						log.Info("State in memory for too long, committing", "time", bc.gcproc, "allowance", bc.cacheConfig.TrieTimeLimit, "optimum", float64(chosen-lastWrite)/TriesInMemory)
					}
					// Flush an entire trie and restart the counters
					triedb.Commit(header.Root[types.QuaiNetworkContext], true, nil)
					lastWrite = chosen
					bc.gcproc = 0
				}
			}
			// Garbage collect anything below our required write retention
			for !bc.triegc.Empty() {
				root, number := bc.triegc.Pop()
				if uint64(-number) > chosen {
					bc.triegc.Push(root, number)
					break
				}
				triedb.Dereference(root.(common.Hash))
			}
		}
	}
	// If the total difficulty is higher than our known, add it to the canonical chain
	// Second clause in the if statement reduces the vulnerability to selfish mining.
	// Please refer to http://www.cs.cornell.edu/~ie53/publications/btcProcFC.pdf
	reorg := externTd.Cmp(localTd) > 0
	currentBlock = bc.CurrentBlock()
	if reorg {
		// Reorganise the chain if the parent is not the head block
		if block.ParentHash() != currentBlock.Hash() {
			if err := bc.reorg(currentBlock, block); err != nil {
				bc.GenerateExtBlockLink(currentBlock.Header())
				return NonStatTy, err
			}
		}
		status = CanonStatTy
		if err := bc.CheckLinkExtBlocks(block, linkExtBlocks); err != nil {
			bc.GenerateExtBlockLink(currentBlock.Header())
			return NonStatTy, err
		}
	} else {
		status = SideStatTy
	}
	// Set new head.
	if status == CanonStatTy {
		bc.writeHeadBlock(block)
	}
	bc.futureBlocks.Remove(block.Hash())

	if status == CanonStatTy {
		bc.chainFeed.Send(ChainEvent{Block: block, Hash: block.Hash(), Logs: logs})
		if len(logs) > 0 {
			bc.logsFeed.Send(logs)
		}
		// In theory we should fire a ChainHeadEvent when we inject
		// a canonical block, but sometimes we can insert a batch of
		// canonicial blocks. Avoid firing too much ChainHeadEvents,
		// we will fire an accumulated ChainHeadEvent and disable fire
		// event here.
		if emitHeadEvent {
			bc.chainHeadFeed.Send(ChainHeadEvent{Block: block})
		}
	} else {
		bc.chainUncleFeed.Send(block.Header())
		bc.chainSideFeed.Send(ChainSideEvent{Block: block})
	}
	return status, nil
}

// addFutureBlock checks if the block is within the max allowed window to get
// accepted for future processing, and returns an error if the block is too far
// ahead and was not added.
func (bc *BlockChain) addFutureBlock(block *types.Block) error {
	max := uint64(time.Now().Unix() + maxTimeFutureBlocks)
	if block.Time() > max {
		return fmt.Errorf("future block timestamp %v > allowed %v", block.Time(), max)
	}
	bc.futureBlocks.Add(block.Hash(), block)
	return nil
}

// AddExternalBlocks adds a group of external blocks to the cache
func (bc *BlockChain) AddExternalBlocks(blocks []*types.ExternalBlock) error {
	for _, extBlock := range blocks {
		err := bc.AddExternalBlock(extBlock)
		if err != nil {
			return err
		}
	}
	return nil
}

// addExternalBlock adds the received block to the external block cache.
func (bc *BlockChain) AddExternalBlock(block *types.ExternalBlock) error {
	// context := []interface{}{
	// 	"context", block.Context(), "numbers", block.Header().Number, "hash", block.Hash(), "location", block.Header().Location,
	// 	"txs", len(block.Transactions()), "receipts", len(block.Receipts()),
	// }
	// log.Info("Adding external block", context...)
	data, err := rlp.EncodeToBytes(block)
	if err != nil {
		log.Crit("Failed to RLP encode external block", "err", err)
	}
	bc.externalBlocks.Set(block.CacheKey(), data)
	return nil
}

// ReOrgRollBack compares the difficulty of the newchain and oldchain. Rolls back
// the current header to the position where the reorg took place in a higher context
func (bc *BlockChain) ReOrgRollBack(header *types.Header) error {
	log.Info("Rolling back header beyond", "hash", header.Hash())
	bc.reorgmu.Lock()
	defer bc.reorgmu.Unlock()
	var (
		deletedTxs  types.Transactions
		deletedLogs [][]*types.Log

		// collectLogs collects the logs that were generated or removed during
		// the processing of the block that corresponds with the given hash.
		// These logs are later announced as deleted or reborn
		collectLogs = func(hash common.Hash) {
			number := bc.hc.GetBlockNumber(hash)
			if number == nil {
				return
			}
			receipts := rawdb.ReadReceipts(bc.db, hash, *number, bc.chainConfig)

			var logs []*types.Log
			for _, receipt := range receipts {
				for _, log := range receipt.Logs {
					l := *log
					l.Removed = true
					logs = append(logs, &l)
				}
			}
			if len(logs) > 0 {
				deletedLogs = append(deletedLogs, logs)
			}
		}
		// mergeLogs returns a merged log slice with specified sort order.
		mergeLogs = func(logs [][]*types.Log, reverse bool) []*types.Log {
			var ret []*types.Log
			if reverse {
				for i := len(logs) - 1; i >= 0; i-- {
					ret = append(ret, logs[i]...)
				}
			} else {
				for i := 0; i < len(logs); i++ {
					ret = append(ret, logs[i]...)
				}
			}
			return ret
		}
	)

	if header != nil {
		// get the commonBlock
		commonBlock := bc.GetBlockByHash(header.Hash())

		// if commonBlock isn't canoncial in our chain, do not reorg
		// because commonBlock parentHash could potentially be in our chain.

		// if a block with this hash does not exist then we dont have to roll back
		if commonBlock == nil {
			return nil
		}
		// get the current head in this chain
		currentBlock := bc.CurrentBlock()
		for {
			deletedTxs = append(deletedTxs, currentBlock.Transactions()...)
			collectLogs(currentBlock.Hash())
			if currentBlock.Hash() == commonBlock.Hash() {
				break
			}

			currentBlock = bc.GetBlock(currentBlock.ParentHash(), currentBlock.NumberU64()-1)
			if currentBlock == nil {
				return fmt.Errorf("invalid current chain")
			}
		}

		// Additional step is needed since we want to rollback 1 past the commonBlock.
		deletedTxs = append(deletedTxs, currentBlock.Transactions()...)
		collectLogs(currentBlock.Hash())
		currentBlock = bc.GetBlock(currentBlock.ParentHash(), currentBlock.NumberU64()-1)
		if currentBlock == nil {
			return fmt.Errorf("invalid current chain")
		}

		// set the head back to the block before the rollback point
		if err := bc.SetHead(commonBlock.NumberU64() - 1); err != nil {
			return err
		}
		// writing the head to the blockchain state
		bc.writeHeadBlock(currentBlock)
		bc.futureBlocks.Remove(currentBlock.Hash())

		// get all the receipts and extract the logs from it
		receipts := bc.GetReceiptsByHash(currentBlock.Hash())
		var logs []*types.Log

		for _, receipt := range receipts {
			logs = append(logs, receipt.Logs...)
		}
		// send a chain event so that it updates the pending header
		bc.chainFeed.Send(ChainEvent{Block: currentBlock, Hash: currentBlock.Hash(), Logs: logs})
		bc.chainHeadFeed.Send(ChainHeadEvent{Block: currentBlock})

		log.Info("Header is now rolled back and the current head is at block with ", "Hash ", bc.CurrentBlock().Hash(), " Number ", bc.CurrentBlock().NumberU64())

		// Delete useless indexes right now which includes the non-canonical
		// transaction indexes, canonical chain indexes which above the head.
		indexesBatch := bc.db.NewBatch()
		for _, tx := range deletedTxs {
			rawdb.DeleteTxLookupEntry(indexesBatch, tx.Hash())
		}

		// Delete any canonical number assignments above the new head
		number := bc.CurrentBlock().NumberU64()
		for i := number + 1; ; i++ {
			hash := rawdb.ReadCanonicalHash(bc.db, i)
			if hash == (common.Hash{}) {
				break
			}
			rawdb.DeleteCanonicalHash(indexesBatch, i)
		}
		if err := indexesBatch.Write(); err != nil {
			log.Crit("Failed to delete useless indexes", "err", err)
		}

		// send the deleted logs to the removed logs feed
		if len(deletedLogs) > 0 {
			bc.rmLogsFeed.Send(RemovedLogsEvent{mergeLogs(deletedLogs, true)})
		}
	} else {
		return fmt.Errorf("reorg header was null")
	}

	// Reset the blockLink in the blockchain state processor.
	bc.GenerateExtBlockLink(bc.CurrentBlock().Header())

	return nil
}

// InsertChain attempts to insert the given batch of blocks in to the canonical
// chain or, otherwise, create a fork. If an error is returned it will return
// the index number of the failing block as well an error describing what went
// wrong.
//
// After insertion is done, all accumulated events will be fired.
func (bc *BlockChain) InsertChain(chain types.Blocks) (int, error) {
	// Sanity check that we have something meaningful to import
	if len(chain) == 0 {
		return 0, nil
	}

	bc.blockProcFeed.Send(true)
	defer bc.blockProcFeed.Send(false)

	// Remove already known canon-blocks
	var (
		block, prev *types.Block
	)
	// Do a sanity check that the provided chain is actually ordered and linked
	for i := 1; i < len(chain); i++ {
		block = chain[i]
		prev = chain[i-1]
		if block.NumberU64() != prev.NumberU64()+1 || block.ParentHash() != prev.Hash() {
			// Chain broke ancestry, log a message (programming error) and skip insertion
			log.Error("Non contiguous block insert", "number", block.Number(), "hash", block.Hash(),
				"parent", block.ParentHash(), "prevnumber", prev.Number(), "prevhash", prev.Hash())

			return 0, fmt.Errorf("non contiguous insert: item %d is #%d [%x..], item %d is #%d [%x..] (parent [%x..])", i-1, prev.NumberU64(),
				prev.Hash().Bytes()[:4], i, block.NumberU64(), block.Hash().Bytes()[:4], block.ParentHash().Bytes()[:4])
		}
	}
	// Pre-checks passed, start the full block imports
	bc.reorgmu.Lock()
	bc.chainmu.Lock()
	n, err := bc.insertChain(chain, true)
	bc.chainmu.Unlock()
	bc.reorgmu.Unlock()

	return n, err
}

// InsertChainWithoutSealVerification works exactly the same
// except for seal verification, seal verification is omitted
func (bc *BlockChain) InsertChainWithoutSealVerification(block *types.Block) (int, error) {
	bc.blockProcFeed.Send(true)
	defer bc.blockProcFeed.Send(false)

	// Pre-checks passed, start the full block imports
	bc.wg.Add(1)
	bc.chainmu.Lock()
	n, err := bc.insertChain(types.Blocks([]*types.Block{block}), false)
	bc.chainmu.Unlock()
	bc.wg.Done()

	return n, err
}

// insertChain is the internal implementation of InsertChain, which assumes that
// 1) chains are contiguous, and 2) The chain mutex is held.
//
// This method is split out so that import batches that require re-injecting
// historical blocks can do so without releasing the lock, which could lead to
// racey behaviour. If a sidechain import is in progress, and the historic state
// is imported, but then new canon-head is added before the actual sidechain
// completes, then the historic state could be pruned again
func (bc *BlockChain) insertChain(chain types.Blocks, verifySeals bool) (int, error) {
	// If the chain is terminating, don't even bother starting up
	if atomic.LoadInt32(&bc.procInterrupt) == 1 {
		return 0, nil
	}
	// Start a parallel signature recovery (signer will fluke on fork transition, minimal perf loss)
	senderCacher.recoverFromBlocks(types.MakeSigner(bc.chainConfig, chain[0].Number()), chain)

	var (
		stats     = insertStats{startTime: mclock.Now()}
		lastCanon *types.Block
	)
	// Fire a single chain head event if we've progressed the chain
	defer func() {
		if lastCanon != nil && bc.CurrentBlock().Hash() == lastCanon.Hash() {
			bc.chainHeadFeed.Send(ChainHeadEvent{lastCanon})
		}
	}()
	// Start the parallel header verifier
	headers := make([]*types.Header, len(chain))
	seals := make([]bool, len(chain))

	for i, block := range chain {
		headers[i] = block.Header()
		seals[i] = verifySeals
	}
	abort, results := bc.engine.VerifyHeaders(bc, headers, seals)
	defer close(abort)

	// Peek the error for the first block to decide the directing import logic
	it := newInsertIterator(chain, results, bc.validator)

	block, err := it.next()

	// Left-trim all the known blocks
	if err == ErrKnownBlock {
		// First block (and state) is known
		//   1. We did a roll-back, and should now do a re-import
		//   2. The block is stored as a sidechain, and is lying about it's stateroot, and passes a stateroot
		// 	    from the canonical chain, which has not been verified.
		// Skip all known blocks that are behind us
		var (
			current  = bc.CurrentBlock()
			localTd  = bc.GetTd(current.Hash(), current.NumberU64())
			externTd = bc.GetTd(block.ParentHash(), block.NumberU64()-1) // The first block can't be nil
		)
		for block != nil && err == ErrKnownBlock {
			externTd = new(big.Int).Add(externTd, block.Difficulty())
			if localTd.Cmp(externTd) < 0 {
				break
			}
			log.Info("Ignoring already known block", "number", block.Number(), "hash", block.Hash())
			stats.ignored++

			block, err = it.next()
		}
		// The remaining blocks are still known blocks, the only scenario here is:
		// During the fast sync, the pivot point is already submitted but rollback
		// happens. Then node resets the head full block to a lower height via `rollback`
		// and leaves a few known blocks in the database.
		//
		// When node runs a fast sync again, it can re-import a batch of known blocks via
		// `insertChain` while a part of them have higher total difficulty than current
		// head full block(new pivot point).
		for block != nil && err == ErrKnownBlock {
			log.Info("Writing previously known block", "number", block.Number(), "hash", block.Hash())
			if err := bc.writeKnownBlock(block); err != nil {
				return it.index, err
			}
			lastCanon = block

			block, err = it.next()
		}
		// Falls through to the block import
	}
	switch {
	// First block is pruned, insert as sidechain and reorg only if TD grows enough
	case errors.Is(err, consensus.ErrPrunedAncestor):
		log.Debug("Pruned ancestor, inserting as sidechain", "number", block.Number(), "hash", block.Hash())
		return bc.insertSideChain(block, it)

	// First block is future, shove it (and all children) to the future queue (unknown ancestor)
	case errors.Is(err, consensus.ErrFutureBlock) || (errors.Is(err, consensus.ErrUnknownAncestor) && bc.futureBlocks.Contains(it.first().ParentHash())):
		for block != nil && (it.index == 0 || errors.Is(err, consensus.ErrUnknownAncestor)) {
			log.Debug("Future block, postponing import", "number", block.Number(), "hash", block.Hash())
			if err := bc.addFutureBlock(block); err != nil {
				return it.index, err
			}
			block, err = it.next()
		}
		stats.queued += it.processed()
		stats.ignored += it.remaining()

		// If there are any still remaining, mark as ignored
		return it.index, err

		// Some other error occurred, abort
	case err != nil:
		bc.futureBlocks.Remove(block.Hash())
		stats.ignored += len(it.chain)
		bc.reportBlock(block, nil, err)
		return it.index, err
	}
	// No validation errors for the first block (or chain prefix skipped)
	var activeState *state.StateDB
	defer func() {
		// The chain importer is starting and stopping trie prefetchers. If a bad
		// block or other error is hit however, an early return may not properly
		// terminate the background threads. This defer ensures that we clean up
		// and dangling prefetcher, without defering each and holding on live refs.
		if activeState != nil {
			activeState.StopPrefetcher()
		}
	}()

	for ; block != nil && err == nil || err == ErrKnownBlock; block, err = it.next() {
		// If the chain is terminating, stop processing blocks
		if bc.insertStopped() {
			log.Debug("Abort during block processing")
			break
		}
		// If the header is a banned one, straight out abort
		if BadHashes[block.Hash()] {
			bc.reportBlock(block, nil, ErrBannedHash)
			return it.index, ErrBannedHash
		}
		// If the block is known (in the middle of the chain), it's a special case for
		// Clique blocks where they can share state among each other, so importing an
		// older block might complete the state of the subsequent one. In this case,
		// just skip the block (we already validated it once fully (and crashed), since
		// its header and body was already in the database).
		if err == ErrKnownBlock {
			logger := log.Debug
			if bc.chainConfig.Clique == nil {
				logger = log.Warn
			}
			logger("Inserted known block", "number", block.Number(), "hash", block.Hash(),
				"uncles", len(block.Uncles()), "txs", len(block.Transactions()), "gas", block.GasUsed(),
				"root", block.Root())

			// Special case. Commit the empty receipt slice if we meet the known
			// block in the middle. It can only happen in the clique chain. Whenever
			// we insert blocks via `insertSideChain`, we only commit `td`, `header`
			// and `body` if it's non-existent. Since we don't have receipts without
			// reexecution, so nothing to commit. But if the sidechain will be adpoted
			// as the canonical chain eventually, it needs to be reexecuted for missing
			// state, but if it's this special case here(skip reexecution) we will lose
			// the empty receipt entry.
			if len(block.Transactions()) == 0 {
				rawdb.WriteReceipts(bc.db, block.Hash(), block.NumberU64(), nil)
			} else {
				log.Error("Please file an issue, skip known block execution without receipt",
					"hash", block.Hash(), "number", block.NumberU64())
			}
			if err := bc.writeKnownBlock(block); err != nil {
				return it.index, err
			}
			stats.processed++

			// We can assume that logs are empty here, since the only way for consecutive
			// Clique blocks to have the same state is if there are no transactions.
			lastCanon = block
			continue
		}
		// Retrieve the parent block and it's state to execute on top
		start := time.Now()

		parent := it.previous()
		if parent == nil {
			parent = bc.GetHeader(block.ParentHash(), block.NumberU64()-1)
		}
		statedb, err := state.New(parent.Root[types.QuaiNetworkContext], bc.stateCache, bc.snaps)
		if err != nil {
			return it.index, err
		}
		// Enable prefetching to pull in trie node paths while processing transactions
		statedb.StartPrefetcher("chain")
		activeState = statedb

		// If we have a followup block, run that against the current state to pre-cache
		// transactions and probabilistically some of the account/storage trie nodes.
		var followupInterrupt uint32
		if !bc.cacheConfig.TrieCleanNoPrefetch {
			if followup, err := it.peek(); followup != nil && err == nil {
				throwaway, _ := state.New(parent.Root[types.QuaiNetworkContext], bc.stateCache, bc.snaps)

				go func(start time.Time, followup *types.Block, throwaway *state.StateDB, interrupt *uint32) {
					bc.prefetcher.Prefetch(followup, throwaway, bc.vmConfig, &followupInterrupt)

					blockPrefetchExecuteTimer.Update(time.Since(start))
					if atomic.LoadUint32(interrupt) == 1 {
						blockPrefetchInterruptMeter.Mark(1)
					}
				}(time.Now(), followup, throwaway, &followupInterrupt)
			}
		}
		// Process block using the parent state as reference point
		substart := time.Now()

		// If in Prime or Region, take to see if we have already included the hash in the lower level.
		// TODO: #179 Extend CheckHashInclusion to if the hash was ever included in the chain, not just the parent.
		err = bc.CheckHashInclusion(block.Header(), parent)
		if err != nil {
			bc.reportBlock(block, make(types.Receipts, 0), err)
			bc.chainUncleFeed.Send(block.Header())
			bc.futureBlocks.Remove(block.Hash())
			return it.index, err
		}

		// Process our block and retrieve external blocks.
		receipts, logs, usedGas, externalBlocks, err := bc.processor.Process(block, statedb, bc.vmConfig)
		if err != nil {
			bc.reportBlock(block, receipts, err)
			atomic.StoreUint32(&followupInterrupt, 1)
			bc.futureBlocks.Remove(block.Hash())
			return it.index, err
		}
		// Update the metrics touched during block processing
		accountReadTimer.Update(statedb.AccountReads)                 // Account reads are complete, we can mark them
		storageReadTimer.Update(statedb.StorageReads)                 // Storage reads are complete, we can mark them
		accountUpdateTimer.Update(statedb.AccountUpdates)             // Account updates are complete, we can mark them
		storageUpdateTimer.Update(statedb.StorageUpdates)             // Storage updates are complete, we can mark them
		snapshotAccountReadTimer.Update(statedb.SnapshotAccountReads) // Account reads are complete, we can mark them
		snapshotStorageReadTimer.Update(statedb.SnapshotStorageReads) // Storage reads are complete, we can mark them
		triehash := statedb.AccountHashes + statedb.StorageHashes     // Save to not double count in validation
		trieproc := statedb.SnapshotAccountReads + statedb.AccountReads + statedb.AccountUpdates
		trieproc += statedb.SnapshotStorageReads + statedb.StorageReads + statedb.StorageUpdates

		blockExecutionTimer.Update(time.Since(substart) - trieproc - triehash)

		// Validate the state using the default validator
		substart = time.Now()
		if err := bc.validator.ValidateState(block, statedb, receipts, usedGas); err != nil {
			bc.reportBlock(block, receipts, err)
			atomic.StoreUint32(&followupInterrupt, 1)
			return it.index, err
		}
		proctime := time.Since(start)

		// Update the metrics touched during block validation
		accountHashTimer.Update(statedb.AccountHashes) // Account hashes are complete, we can mark them
		storageHashTimer.Update(statedb.StorageHashes) // Storage hashes are complete, we can mark them

		blockValidationTimer.Update(time.Since(substart) - (statedb.AccountHashes + statedb.StorageHashes - triehash))

		linkExtBlocks, err := bc.engine.GetLinkExternalBlocks(bc, block.Header(), true)
		if err != nil {
			bc.reportBlock(block, receipts, err)
			bc.chainUncleFeed.Send(block.Header())
			return it.index, err
		}

		// Write the block to the chain and get the status.
		substart = time.Now()
		status, err := bc.writeBlockWithState(block, receipts, logs, statedb, linkExtBlocks, false)
		atomic.StoreUint32(&followupInterrupt, 1)
		if err != nil {
			bc.reportBlock(block, receipts, err)
			bc.chainUncleFeed.Send(block.Header())
			return it.index, err
		}

		// Update the metrics touched during block commit
		accountCommitTimer.Update(statedb.AccountCommits)   // Account commits are complete, we can mark them
		storageCommitTimer.Update(statedb.StorageCommits)   // Storage commits are complete, we can mark them
		snapshotCommitTimer.Update(statedb.SnapshotCommits) // Snapshot commits are complete, we can mark them

		blockWriteTimer.Update(time.Since(substart) - statedb.AccountCommits - statedb.StorageCommits - statedb.SnapshotCommits)
		blockInsertTimer.UpdateSince(start)

		switch status {
		case CanonStatTy:
			bc.SetLinkBlocksToLastApplied(linkExtBlocks)
			bc.StoreExternalBlocks(linkExtBlocks)
			log.Info("Inserted new block", "number", block.Header().Number, "hash", block.Hash(), "extBlocks", len(externalBlocks),
				"uncles", len(block.Uncles()), "txs", len(block.Transactions()), "gas", block.GasUsed(),
				"elapsed", common.PrettyDuration(time.Since(start)),
				"root", block.Root())

			lastCanon = block

			// Only count canonical blocks for GC processing time
			bc.gcproc += proctime

		case SideStatTy:
			log.Info("Inserted forked block", "number", block.Number(), "hash", block.Hash(),
				"diff", block.Difficulty(), "elapsed", common.PrettyDuration(time.Since(start)),
				"txs", len(block.Transactions()), "gas", block.GasUsed(), "uncles", len(block.Uncles()),
				"root", block.Root())

		default:
			// This in theory is impossible, but lets be nice to our future selves and leave
			// a log, instead of trying to track down blocks imports that don't emit logs.
			log.Info("Inserted block with unknown status", "number", block.Number(), "hash", block.Hash(),
				"diff", block.Difficulty(), "elapsed", common.PrettyDuration(time.Since(start)),
				"txs", len(block.Transactions()), "gas", block.GasUsed(), "uncles", len(block.Uncles()),
				"root", block.Root())
		}
		stats.processed++
		stats.usedGas += usedGas

		dirty, _ := bc.stateCache.TrieDB().Size()
		stats.report(chain, it.index, dirty)
	}
	// Any blocks remaining here? The only ones we care about are the future ones
	if block != nil && errors.Is(err, consensus.ErrFutureBlock) {
		if err := bc.addFutureBlock(block); err != nil {
			return it.index, err
		}
		block, err = it.next()

		for ; block != nil && errors.Is(err, consensus.ErrUnknownAncestor); block, err = it.next() {
			if err := bc.addFutureBlock(block); err != nil {
				return it.index, err
			}
			stats.queued++
		}
	}
	stats.ignored += it.remaining()

	return it.index, err
}

// insertSideChain is called when an import batch hits upon a pruned ancestor
// error, which happens when a sidechain with a sufficiently old fork-block is
// found.
//
// The method writes all (header-and-body-valid) blocks to disk, then tries to
// switch over to the new chain if the TD exceeded the current chain.
func (bc *BlockChain) insertSideChain(block *types.Block, it *insertIterator) (int, error) {
	var (
		externTd *big.Int
		current  = bc.CurrentBlock()
	)
	// The first sidechain block error is already verified to be ErrPrunedAncestor.
	// Since we don't import them here, we expect ErrUnknownAncestor for the remaining
	// ones. Any other errors means that the block is invalid, and should not be written
	// to disk.
	err := consensus.ErrPrunedAncestor
	for ; block != nil && errors.Is(err, consensus.ErrPrunedAncestor); block, err = it.next() {
		// Check the canonical state root for that number
		if number := block.NumberU64(); current.NumberU64() >= number {
			canonical := bc.GetBlockByNumber(number)
			if canonical != nil && canonical.Hash() == block.Hash() {
				// Not a sidechain block, this is a re-import of a canon block which has it's state pruned

				// Collect the TD of the block. Since we know it's a canon one,
				// we can get it directly, and not (like further below) use
				// the parent and then add the block on top
				externTd = bc.GetTd(block.Hash(), block.NumberU64())
				continue
			}
			if canonical != nil && canonical.Root() == block.Root() {
				// This is most likely a shadow-state attack. When a fork is imported into the
				// database, and it eventually reaches a block height which is not pruned, we
				// just found that the state already exist! This means that the sidechain block
				// refers to a state which already exists in our canon chain.
				//
				// If left unchecked, we would now proceed importing the blocks, without actually
				// having verified the state of the previous blocks.
				log.Warn("Sidechain ghost-state attack detected", "number", block.NumberU64(), "sideroot", block.Root(), "canonroot", canonical.Root())

				// If someone legitimately side-mines blocks, they would still be imported as usual. However,
				// we cannot risk writing unverified blocks to disk when they obviously target the pruning
				// mechanism.
				return it.index, errors.New("sidechain ghost-state attack")
			}
		}
		if externTd == nil {
			externTd = bc.GetTd(block.ParentHash(), block.NumberU64()-1)
		}
		externTd = new(big.Int).Add(externTd, block.Difficulty())

		if !bc.HasBlock(block.Hash(), block.NumberU64()) {
			start := time.Now()
			if err := bc.writeBlockWithoutState(block, externTd); err != nil {
				return it.index, err
			}
			log.Debug("Injected sidechain block", "number", block.Number(), "hash", block.Hash(),
				"diff", block.Difficulty(), "elapsed", common.PrettyDuration(time.Since(start)),
				"txs", len(block.Transactions()), "gas", block.GasUsed(), "uncles", len(block.Uncles()),
				"root", block.Root())
		}
	}
	// At this point, we've written all sidechain blocks to database. Loop ended
	// either on some other error or all were processed. If there was some other
	// error, we can ignore the rest of those blocks.
	//
	// If the externTd was larger than our local TD, we now need to reimport the previous
	// blocks to regenerate the required state
	localTd := bc.GetTd(current.Hash(), current.NumberU64())
	if localTd.Cmp(externTd) > 0 {
		log.Info("Sidechain written to disk", "start", it.first().NumberU64(), "end", it.previous().Number, "sidetd", externTd, "localtd", localTd)
		return it.index, err
	}
	// Gather all the sidechain hashes (full blocks may be memory heavy)
	var (
		hashes  []common.Hash
		numbers []uint64
	)
	parent := it.previous()
	for parent != nil && !bc.HasState(parent.Root[types.QuaiNetworkContext]) {
		hashes = append(hashes, parent.Hash())
		numbers = append(numbers, parent.Number[types.QuaiNetworkContext].Uint64())

		parent = bc.GetHeader(parent.ParentHash[types.QuaiNetworkContext], parent.Number[types.QuaiNetworkContext].Uint64()-1)
	}
	if parent == nil {
		return it.index, errors.New("missing parent")
	}
	// Import all the pruned blocks to make the state available
	var (
		blocks []*types.Block
		memory common.StorageSize
	)
	for i := len(hashes) - 1; i >= 0; i-- {
		// Append the next block to our batch
		block := bc.GetBlock(hashes[i], numbers[i])

		blocks = append(blocks, block)
		memory += block.Size()

		// If memory use grew too large, import and continue. Sadly we need to discard
		// all raised events and logs from notifications since we're too heavy on the
		// memory here.
		if len(blocks) >= 2048 || memory > 64*1024*1024 {
			log.Info("Importing heavy sidechain segment", "blocks", len(blocks), "start", blocks[0].NumberU64(), "end", block.NumberU64())
			if _, err := bc.insertChain(blocks, false); err != nil {
				return 0, err
			}
			blocks, memory = blocks[:0], 0

			// If the chain is terminating, stop processing blocks
			if bc.insertStopped() {
				log.Debug("Abort during blocks processing")
				return 0, nil
			}
		}
	}
	if len(blocks) > 0 {
		log.Info("Importing sidechain segment", "start", blocks[0].NumberU64(), "end", blocks[len(blocks)-1].NumberU64())
		return bc.insertChain(blocks, false)
	}
	return 0, nil
}

func (bc *BlockChain) getAllHeaders(blocks []*types.Block) []*types.Header {
	// Initialize the headers array
	var headers []*types.Header

	// Find all the headers since genesis
	for i := 0; i < len(blocks); i++ {
		headers = append(headers, blocks[i].Header())
	}
	return headers
}

// reorg takes two blocks, an old chain and a new chain and will reconstruct the
// blocks and inserts them to be part of the new canonical chain and accumulates
// potential missing transactions and post an event about them.
func (bc *BlockChain) reorg(oldBlock, newBlock *types.Block) error {
	var (
		newChain    types.Blocks
		oldChain    types.Blocks
		commonBlock *types.Block

		deletedTxs types.Transactions
		addedTxs   types.Transactions

		deletedLogs [][]*types.Log
		rebirthLogs [][]*types.Log

		// collectLogs collects the logs that were generated or removed during
		// the processing of the block that corresponds with the given hash.
		// These logs are later announced as deleted or reborn
		collectLogs = func(hash common.Hash, removed bool) {
			number := bc.hc.GetBlockNumber(hash)
			if number == nil {
				return
			}
			receipts := rawdb.ReadReceipts(bc.db, hash, *number, bc.chainConfig)

			var logs []*types.Log
			for _, receipt := range receipts {
				for _, log := range receipt.Logs {
					l := *log
					if removed {
						l.Removed = true
					}
					logs = append(logs, &l)
				}
			}
			if len(logs) > 0 {
				if removed {
					deletedLogs = append(deletedLogs, logs)
				} else {
					rebirthLogs = append(rebirthLogs, logs)
				}
			}
		}
		// mergeLogs returns a merged log slice with specified sort order.
		mergeLogs = func(logs [][]*types.Log, reverse bool) []*types.Log {
			var ret []*types.Log
			if reverse {
				for i := len(logs) - 1; i >= 0; i-- {
					ret = append(ret, logs[i]...)
				}
			} else {
				for i := 0; i < len(logs); i++ {
					ret = append(ret, logs[i]...)
				}
			}
			return ret
		}
	)

	// Reduce the longer chain to the same number as the shorter one
	if oldBlock.NumberU64() > newBlock.NumberU64() {
		// Old chain is longer, gather all transactions and logs as deleted ones
		for ; oldBlock != nil && oldBlock.NumberU64() != newBlock.NumberU64(); oldBlock = bc.GetBlock(oldBlock.ParentHash(), oldBlock.NumberU64()-1) {
			oldChain = append(oldChain, oldBlock)
			deletedTxs = append(deletedTxs, oldBlock.Transactions()...)
			collectLogs(oldBlock.Hash(), true)
		}
	} else {
		// New chain is longer, stash all blocks away for subsequent insertion
		for ; newBlock != nil && newBlock.NumberU64() != oldBlock.NumberU64(); newBlock = bc.GetBlock(newBlock.ParentHash(), newBlock.NumberU64()-1) {
			newChain = append(newChain, newBlock)
		}
	}
	if oldBlock == nil {
		return fmt.Errorf("invalid old chain")
	}
	if newBlock == nil {
		return fmt.Errorf("invalid new chain")
	}
	// Both sides of the reorg are at the same number, reduce both until the common
	// ancestor is found
	for {
		// If the common ancestor was found, bail out
		if oldBlock.Hash() == newBlock.Hash() {
			commonBlock = oldBlock

			// Once the common block is found, the reorg data is sent to the reOrg feed
			bc.reOrgFeed.Send(ReOrgRollup{ReOrgHeader: commonBlock.Header(), OldChainHeaders: bc.getAllHeaders(oldChain), NewChainHeaders: bc.getAllHeaders(newChain)})
			break
		}
		// Remove an old block as well as stash away a new block
		oldChain = append(oldChain, oldBlock)
		deletedTxs = append(deletedTxs, oldBlock.Transactions()...)
		collectLogs(oldBlock.Hash(), true)

		newChain = append(newChain, newBlock)

		// Step back with both chains
		oldBlock = bc.GetBlock(oldBlock.ParentHash(), oldBlock.NumberU64()-1)
		if oldBlock == nil {
			return fmt.Errorf("invalid old chain")
		}
		newBlock = bc.GetBlock(newBlock.ParentHash(), newBlock.NumberU64()-1)
		if newBlock == nil {
			return fmt.Errorf("invalid new chain")
		}
	}
	// Ensure the user sees large reorgs
	if len(oldChain) > 0 && len(newChain) > 0 {
		logFn := log.Info
		msg := "Chain reorg detected"
		if len(oldChain) > 63 {
			msg = "Large chain reorg detected"
			logFn = log.Warn
		}
		logFn(msg, "number", commonBlock.Number(), "hash", commonBlock.Hash(),
			"drop", len(oldChain), "dropfrom", oldChain[0].Hash(), "add", len(newChain), "addfrom", newChain[0].Hash())
		blockReorgAddMeter.Mark(int64(len(newChain)))
		blockReorgDropMeter.Mark(int64(len(oldChain)))
		blockReorgMeter.Mark(1)
	} else {
		log.Error("Impossible reorg, please file an issue", "oldnum", oldBlock.Number(), "oldhash", oldBlock.Hash(), "newnum", newBlock.Number(), "newhash", newBlock.Hash())
	}
	// Insert the new chain(except the head block(reverse order)),
	// taking care of the proper incremental order.
	for i := len(newChain) - 1; i >= 1; i-- {
		// Insert the block in the canonical way, re-writing history
		bc.writeHeadBlock(newChain[i])

		// Collect reborn logs due to chain reorg
		collectLogs(newChain[i].Hash(), false)

		// Collect the new added transactions.
		addedTxs = append(addedTxs, newChain[i].Transactions()...)
	}
	// Delete useless indexes right now which includes the non-canonical
	// transaction indexes, canonical chain indexes which above the head.
	indexesBatch := bc.db.NewBatch()
	for _, tx := range types.TxDifference(deletedTxs, addedTxs) {
		rawdb.DeleteTxLookupEntry(indexesBatch, tx.Hash())
	}
	// Delete any canonical number assignments above the new head
	number := bc.CurrentBlock().NumberU64()
	for i := number + 1; ; i++ {
		hash := rawdb.ReadCanonicalHash(bc.db, i)
		if hash == (common.Hash{}) {
			break
		}
		rawdb.DeleteCanonicalHash(indexesBatch, i)
	}
	if err := indexesBatch.Write(); err != nil {
		log.Crit("Failed to delete useless indexes", "err", err)
	}
	// If any logs need to be fired, do it now. In theory we could avoid creating
	// this goroutine if there are no events to fire, but realistcally that only
	// ever happens if we're reorging empty blocks, which will only happen on idle
	// networks where performance is not an issue either way.
	if len(deletedLogs) > 0 {
		bc.rmLogsFeed.Send(RemovedLogsEvent{mergeLogs(deletedLogs, true)})
	}
	if len(rebirthLogs) > 0 {
		bc.logsFeed.Send(mergeLogs(rebirthLogs, false))
	}
	if len(oldChain) > 0 {
		for i := len(oldChain) - 1; i >= 0; i-- {
			bc.chainSideFeed.Send(ChainSideEvent{Block: oldChain[i]})
		}
	}

	// Reset the blockLink in the blockchain state processor.
	bc.GenerateExtBlockLink(newBlock.Header())

	return nil
}

func (bc *BlockChain) update() {
	futureTimer := time.NewTicker(5 * time.Second)
	defer futureTimer.Stop()
	for {
		select {
		case <-futureTimer.C:
			bc.procFutureBlocks()
		case <-bc.quit:
			return
		}
	}
}

// maintainTxIndex is responsible for the construction and deletion of the
// transaction index.
//
// User can use flag `txlookuplimit` to specify a "recentness" block, below
// which ancient tx indices get deleted. If `txlookuplimit` is 0, it means
// all tx indices will be reserved.
//
// The user can adjust the txlookuplimit value for each launch after fast
// sync, Geth will automatically construct the missing indices and delete
// the extra indices.
func (bc *BlockChain) maintainTxIndex(ancients uint64) {
	defer bc.wg.Done()

	// Before starting the actual maintenance, we need to handle a special case,
	// where user might init Geth with an external ancient database. If so, we
	// need to reindex all necessary transactions before starting to process any
	// pruning requests.
	if ancients > 0 {
		var from = uint64(0)
		if bc.txLookupLimit != 0 && ancients > bc.txLookupLimit {
			from = ancients - bc.txLookupLimit
		}
		rawdb.IndexTransactions(bc.db, from, ancients, bc.quit)
	}
	// indexBlocks reindexes or unindexes transactions depending on user configuration
	indexBlocks := func(tail *uint64, head uint64, done chan struct{}) {
		defer func() { done <- struct{}{} }()

		// If the user just upgraded Geth to a new version which supports transaction
		// index pruning, write the new tail and remove anything older.
		if tail == nil {
			if bc.txLookupLimit == 0 || head < bc.txLookupLimit {
				// Nothing to delete, write the tail and return
				rawdb.WriteTxIndexTail(bc.db, 0)
			} else {
				// Prune all stale tx indices and record the tx index tail
				rawdb.UnindexTransactions(bc.db, 0, head-bc.txLookupLimit+1, bc.quit)
			}
			return
		}
		// If a previous indexing existed, make sure that we fill in any missing entries
		if bc.txLookupLimit == 0 || head < bc.txLookupLimit {
			if *tail > 0 {
				rawdb.IndexTransactions(bc.db, 0, *tail, bc.quit)
			}
			return
		}
		// Update the transaction index to the new chain state
		if head-bc.txLookupLimit+1 < *tail {
			// Reindex a part of missing indices and rewind index tail to HEAD-limit
			rawdb.IndexTransactions(bc.db, head-bc.txLookupLimit+1, *tail, bc.quit)
		} else {
			// Unindex a part of stale indices and forward index tail to HEAD-limit
			rawdb.UnindexTransactions(bc.db, *tail, head-bc.txLookupLimit+1, bc.quit)
		}
	}
	// Any reindexing done, start listening to chain events and moving the index window
	var (
		done   chan struct{}                  // Non-nil if background unindexing or reindexing routine is active.
		headCh = make(chan ChainHeadEvent, 1) // Buffered to avoid locking up the event feed
	)
	sub := bc.SubscribeChainHeadEvent(headCh)
	if sub == nil {
		return
	}
	defer sub.Unsubscribe()

	for {
		select {
		case head := <-headCh:
			if done == nil {
				done = make(chan struct{})
				go indexBlocks(rawdb.ReadTxIndexTail(bc.db), head.Block.NumberU64(), done)
			}
		case <-done:
			done = nil
		case <-bc.quit:
			if done != nil {
				log.Info("Waiting background transaction indexer to exit")
				<-done
			}
			return
		}
	}
}

// reportBlock logs a bad block error.
func (bc *BlockChain) reportBlock(block *types.Block, receipts types.Receipts, err error) {
	rawdb.WriteBadBlock(bc.db, block)

	var receiptString string
	for i, receipt := range receipts {
		receiptString += fmt.Sprintf("\t %d: cumulative: %v gas: %v contract: %v status: %v tx: %v logs: %v bloom: %x state: %x\n",
			i, receipt.CumulativeGasUsed, receipt.GasUsed, receipt.ContractAddress.Hex(),
			receipt.Status, receipt.TxHash.Hex(), receipt.Logs, receipt.Bloom, receipt.PostState)
	}
	log.Error(fmt.Sprintf(`
########## BAD BLOCK #########
Chain config: %v

Number: %v
Hash: 0x%x
%v

Error: %v
##############################
`, bc.chainConfig, block.Number(), block.Hash(), receiptString, err))
}

// InsertHeaderChain attempts to insert the given header chain in to the local
// chain, possibly creating a reorg. If an error is returned, it will return the
// index number of the failing header as well an error describing what went wrong.
//
// The verify parameter can be used to fine tune whether nonce verification
// should be done or not. The reason behind the optional check is because some
// of the header retrieval mechanisms already need to verify nonces, as well as
// because nonces can be verified sparsely, not needing to check each.
func (bc *BlockChain) InsertHeaderChain(chain []*types.Header, checkFreq int) (int, error) {
	start := time.Now()
	if i, err := bc.hc.ValidateHeaderChain(chain, checkFreq); err != nil {
		return i, err
	}

	// Make sure only one thread manipulates the chain at once
	bc.chainmu.Lock()
	defer bc.chainmu.Unlock()

	bc.wg.Add(1)
	defer bc.wg.Done()
	_, err := bc.hc.InsertHeaderChain(chain, start)
	return 0, err
}

// CurrentHeader retrieves the current head header of the canonical chain. The
// header is retrieved from the HeaderChain's internal cache.
func (bc *BlockChain) CurrentHeader() *types.Header {
	return bc.hc.CurrentHeader()
}

// GetTd retrieves a block's total difficulty in the canonical chain from the
// database by hash and number, caching it if found.
func (bc *BlockChain) GetTd(hash common.Hash, number uint64) *big.Int {
	return bc.hc.GetTd(hash, number)
}

// GetTdByHash retrieves a block's total difficulty in the canonical chain from the
// database by hash, caching it if found.
func (bc *BlockChain) GetTdByHash(hash common.Hash) *big.Int {
	return bc.hc.GetTdByHash(hash)
}

// GetHeader retrieves a block header from the database by hash and number,
// caching it if found.
func (bc *BlockChain) GetHeader(hash common.Hash, number uint64) *types.Header {
	// Blockchain might have cached the whole block, only if not go to headerchain
	if block, ok := bc.blockCache.Get(hash); ok {
		return block.(*types.Block).Header()
	}

	return bc.hc.GetHeader(hash, number)
}

// CheckHashInclusion checks to see if a hash is already included in a previous block.
func (bc *BlockChain) CheckHashInclusion(header *types.Header, parent *types.Header) error {

	// If we are in Prime node, check to see if the subordinate Region hash included in the parent block
	// is the same as the hash we are trying to include in the current block.
	if types.QuaiNetworkContext < 1 {
		if header.ParentHash[1] == parent.ParentHash[1] {
			return fmt.Errorf("error subordinate hash already included in parent")
		}
	}

	// If we are in a Prime or Region node, check to see if the subordinate Zone hash included in the parent block
	// is the same as the hash we are trying to include in the current block.
	if types.QuaiNetworkContext < 2 {
		if header.ParentHash[2] == parent.ParentHash[2] {
			return fmt.Errorf("error subordinate hash already included in parent")
		}
	}

	if types.QuaiNetworkContext == 2 {
		// Upper level check
		currentBlock := bc.CurrentBlock()

		if currentBlock.NumberU64() == 0 {
			return nil
		}

		currOrder, err := bc.Engine().GetDifficultyOrder(currentBlock.Header())
		if err != nil {
			return err
		}

		newOrder, err := bc.Engine().GetDifficultyOrder(header)
		if err != nil {
			return err
		}

		// Attempting to stop blocks from being included / triggering reorg that are waiting on Zone updates.
		// We see this in the following scenario when the Zone block that already was included in a Region reorgs
		// the region block.
		// REGION: [6 8 60] 0x657dc29c4b2ac624638707b660e2bef4897a82efe4cc6e91471ae37d50bd665d
		// ZONE:   [6 9 60] 0xedd4cdc59db07818f9b5c38a71d5f68c2d661168e1b0b57570614b05b6264211
		if currOrder == newOrder && header.ParentHash[newOrder] != currentBlock.Header().ParentHash[currOrder] {
			if header.ParentHash[2] == currentBlock.Header().ParentHash[2] {
				return fmt.Errorf("error subordinate hash already included in parent")
			}
		}
	}

	return nil
}

// GetHeaderByHash retrieves a block header from the database by hash, caching it if
// found.
func (bc *BlockChain) GetHeaderByHash(hash common.Hash) *types.Header {
	// Blockchain might have cached the whole block, only if not go to headerchain
	if block, ok := bc.blockCache.Get(hash); ok {
		return block.(*types.Block).Header()
	}

	return bc.hc.GetHeaderByHash(hash)
}

func (bc *BlockChain) GetExternalBlock(hash common.Hash, number uint64, context uint64) (*types.ExternalBlock, error) {
	// Lookup block in externalBlocks cache
	key := types.ExtBlockCacheKey(number, context, hash)

	if block, ok := bc.externalBlocks.HasGet(nil, key); ok {
		var blockDecoded *types.ExternalBlock
		rlp.DecodeBytes(block, &blockDecoded)
		return blockDecoded, nil
	}
	block := rawdb.ReadExternalBlock(bc.db, hash, number, context)
	if block == nil {
		return &types.ExternalBlock{}, errors.New("error finding external block by context and hash")
	}

	return block, nil
}

// StoreExternalBlocks removes the external block from the cached blocks and writes it into the database
func (bc *BlockChain) StoreExternalBlocks(blocks []*types.ExternalBlock) error {

	for i := 0; i < len(blocks); i++ {
		context := blocks[i].Context().Uint64()
		number := blocks[i].Header().Number[context].Uint64()
		hash := blocks[i].Hash()

		// Lookup block in externalBlocks cache
		key := types.ExtBlockCacheKey(number, context, hash)
		bc.externalBlocks.Del(key)

		rawdb.WriteExternalBlock(bc.db, blocks[i])
	}
	return nil
}

// GetExternalBlocks retrieves the external blocks for a given header. Will call the necessary
// TraceBranch functionality.
func (bc *BlockChain) GetExternalBlocks(header *types.Header) ([]*types.ExternalBlock, error) {
	// Lookup block in externalBlocks cache
	context := bc.Config().Context // Index that node is currently at
	externalBlocks := make([]*types.ExternalBlock, 0)

	// Check if header is nil
	if header == nil {
		return nil, fmt.Errorf("error getting external blocks for nil header")
	}

	// Check header number
	if header.Number == nil {
		return nil, fmt.Errorf("error getting external blocks for header with nil number")
	}

	// Do not run on block 1
	if header.Number[context].Cmp(big.NewInt(1)) > 0 {
		prevHeader := bc.GetHeaderByHash(header.ParentHash[context])
		difficultyContext, err := bc.engine.CheckPrevHeaderCoincident(bc, context, prevHeader)
		if err != nil {
			return nil, err
		}

		// Check if in Zone and PrevHeader is not a coincident header, no external blocks to trace.
		if context == 2 && difficultyContext == 2 {
			return externalBlocks, nil
		}

		externalBlocks, err = bc.engine.TraceBranches(bc, prevHeader, difficultyContext, context, header.Location)
		if err != nil {
			return nil, err
		}
	}

	return externalBlocks, nil
}

// GetLinkExternalBlocks retrieves the external link blocks for a given header. Will call the necessary
// TraceBranch functionality.
func (bc *BlockChain) GetLinkExternalBlocks(header *types.Header) ([]*types.ExternalBlock, error) {
	// Lookup block in externalBlocks cache
	context := bc.Config().Context // Index that node is currently at
	externalBlocks := make([]*types.ExternalBlock, 0)

	// Check if header is nil
	if header == nil || header.Number == nil {
		return nil, fmt.Errorf("error getting external blocks for nil header")
	}

	difficultyContext, err := bc.engine.GetDifficultyOrder(header)
	if err != nil {
		return nil, err
	}

	// Check if in Zone and PrevHeader is not a coincident header, no external blocks to trace.
	if context == 2 && difficultyContext == 2 {
		return externalBlocks, nil
	}

	externalBlocks, err = bc.engine.TraceBranches(bc, header, difficultyContext, context, header.Location)
	if err != nil {
		return nil, err
	}

	return externalBlocks, nil
}

// QueueExternalBlocks takes a set of external blocks and adds them to the queue
func (bc *BlockChain) QueueAndRetrieveExtBlocks(externalBlocks []*types.ExternalBlock, header *types.Header) []*types.ExternalBlock {
	for _, block := range externalBlocks {
		bc.externalBlockQueue.Add(block.Hash(), block)
	}
	resultBlocks := make([]*types.ExternalBlock, 0)
	gasUsed := 0
	for {
		key, result, ok := bc.externalBlockQueue.GetOldest()
		if !ok || result == nil {
			break
		}

		externalBlock := result.(*types.ExternalBlock)

		// Must append before gas check since it will never undo queue if 1 block exceeds limit
		resultBlocks = append(resultBlocks, externalBlock)
		bc.externalBlockQueue.Remove(key)

		for _, tx := range externalBlock.Transactions() {
			receipt := externalBlock.ReceiptForTransaction(tx)
			gasUsed += int(receipt.GasUsed)
		}
		// If the total gasUsed for external transactions exceeds this blocks gasLimit by 50% break
		if gasUsed > int(header.GasLimit[types.QuaiNetworkContext]/2) {
			break
		}
	}
	log.Info("QueueAndRetrieveExtBlocks: Returning result blocks", "len", len(resultBlocks))
	return resultBlocks
}

// GenerateExtBlockLink will generate blockLink struct for the last applied external block hashes for a current context.
// This will be used to check the trace of each set of applied external block sets so that they keep proper lineage to previous
// traces. GenerateExtBlockLink will be used upon start up and the blockLink struct will be continually updated as more blocks are processed.
func (bc *BlockChain) GenerateExtBlockLink(currentHeader *types.Header) {
	// Get the previous hashes from the first external blocks applied in the new GetExternalBlocks set.
	// Initial the linkBlocks into 3x3 structure.
	linkBlocks := &extBlockLink{
		prime:   bc.chainConfig.GenesisHashes[0],
		regions: make([]common.Hash, 3),
		zones:   [][]common.Hash{make([]common.Hash, 3), make([]common.Hash, 3), make([]common.Hash, 3)},
	}
	for i := range linkBlocks.regions {
		linkBlocks.regions[i] = bc.chainConfig.GenesisHashes[1]
		for j := range linkBlocks.zones[i] {
			linkBlocks.zones[i][j] = bc.chainConfig.GenesisHashes[2]
		}
	}

	// Keep track of what the method started with.
	// Deep copy the struct.
	startingLinkBlocks := &extBlockLink{
		prime:   linkBlocks.prime,
		regions: make([]common.Hash, len(linkBlocks.regions)),
		zones:   make([][]common.Hash, 3),
	}
	copy(startingLinkBlocks.regions, linkBlocks.regions)
	for i := range linkBlocks.zones {
		startingLinkBlocks.zones[i] = make([]common.Hash, len(linkBlocks.zones[i]))
		copy(startingLinkBlocks.zones[i], linkBlocks.zones[i])
	}

	fmt.Println("Current Header Number", currentHeader.Number, currentHeader.Hash())
	if currentHeader.Number[types.QuaiNetworkContext].Cmp(big.NewInt(0)) < 1 {
		bc.blockLink = linkBlocks
		return
	}

	// Need to keep first hash that is put. Region went all the way back to the first region block.
	populated := false
	for !populated {

		// Populate the linkBlocks struct with the block hashes of the last applied ext block of that chain.
		extBlocks, err := bc.GetLinkExternalBlocks(currentHeader)
		if err != nil {
			log.Error("GenerateExtBlockLink:", "err", err)
		}

		// Keep track of what the method started with.
		// Deep copy the struct.
		tempLinkBlocks := &extBlockLink{
			prime:   linkBlocks.prime,
			regions: make([]common.Hash, len(linkBlocks.regions)),
			zones:   [][]common.Hash{make([]common.Hash, 3), make([]common.Hash, 3), make([]common.Hash, 3)},
		}

		copy(tempLinkBlocks.regions, linkBlocks.regions)
		for i := range linkBlocks.zones {
			tempLinkBlocks.zones[i] = make([]common.Hash, len(linkBlocks.zones[i]))
			copy(tempLinkBlocks.zones[i], linkBlocks.zones[i])
		}

		fmt.Println("generateLinkBlocks, num:", currentHeader.Number, currentHeader.Hash())
		tempLinkBlocks = bc.generateLinkBlocksLastApplied(extBlocks, tempLinkBlocks)

		// If our tempLink is new and our starting link hasn't changed.
		if tempLinkBlocks.prime != linkBlocks.prime && startingLinkBlocks.prime == linkBlocks.prime {
			fmt.Println("Setting linkBlocks.prime", tempLinkBlocks.prime)
			linkBlocks.prime = tempLinkBlocks.prime
		}
		for i := range linkBlocks.regions {
			if tempLinkBlocks.regions[i] != linkBlocks.regions[i] && startingLinkBlocks.regions[i] == linkBlocks.regions[i] {
				fmt.Println("Setting linkBlocks.region", i+1, tempLinkBlocks.regions[i])
				linkBlocks.regions[i] = tempLinkBlocks.regions[i]
			}
			for j := range linkBlocks.zones[i] {
				if tempLinkBlocks.zones[i][j] != linkBlocks.zones[i][j] && startingLinkBlocks.zones[i][j] == linkBlocks.zones[i][j] {
					fmt.Println("Setting linkBlocks.zone", i+1, j+1, tempLinkBlocks.zones[i][j])
					linkBlocks.zones[i][j] = tempLinkBlocks.zones[i][j]
				}
			}
		}

		// Convert config for region and zone location into ints to compare during check.
		regionLoc := int(bc.chainConfig.Location[0])
		zoneLoc := int(bc.chainConfig.Location[0])

		// Check if linkBlocks is populated fully for all chains in the hierarchy.
		// Do not set populated to false if we are in Prime as Prime will not have any external blocks.
		tempPopulated := true
		if linkBlocks.prime == bc.chainConfig.GenesisHashes[0] && types.QuaiNetworkContext != 0 {
			tempPopulated = false
		} else {
			for i := range linkBlocks.regions {

				if linkBlocks.regions[i] == bc.chainConfig.GenesisHashes[1] && !(regionLoc-1 == i && types.QuaiNetworkContext == 1) {
					tempPopulated = false
					break
				}
				for j := range linkBlocks.zones[i] {
					if linkBlocks.zones[i][j] == bc.chainConfig.GenesisHashes[2] && !(regionLoc-1 == i && zoneLoc-1 == j) {
						tempPopulated = false
						break
					}
				}
			}
		}

		// Update the populated check with current status of populating the last applied external block hashes.
		populated = tempPopulated

		// Check if we are on block height 1 for current context.
		if currentHeader.Number[types.QuaiNetworkContext].Cmp(big.NewInt(1)) < 1 {
			bc.blockLink = linkBlocks
			return
		}

		// Iterate to previous block in current context.
		currentHeader = bc.GetHeaderByHash(currentHeader.ParentHash[types.QuaiNetworkContext])
	}
	bc.blockLink = linkBlocks
}

// generateLinkBlocksLastApplied will update the passed in linkBlocks struct with the latest applied external blocks.
func (bc *BlockChain) generateLinkBlocksLastApplied(externalBlocks []*types.ExternalBlock, linkBlocks *extBlockLink) *extBlockLink {
	// Keep track of what the method started with.
	// Deep copy the struct.
	startingLinkBlocks := &extBlockLink{
		prime:   linkBlocks.prime,
		regions: make([]common.Hash, len(linkBlocks.regions)),
		zones:   make([][]common.Hash, 3),
	}
	copy(startingLinkBlocks.regions, linkBlocks.regions)
	for i := range linkBlocks.zones {
		startingLinkBlocks.zones[i] = make([]common.Hash, len(linkBlocks.zones[i]))
		copy(startingLinkBlocks.zones[i], linkBlocks.zones[i])
	}

	// iterate through the extBlocks, updated the index with the last applied external blocks.
	for _, lastAppliedBlock := range externalBlocks {
		switch lastAppliedBlock.Context().Int64() {
		case 0:
			if linkBlocks.prime == startingLinkBlocks.prime {
				linkBlocks.prime = lastAppliedBlock.Hash()
			}
		case 1:
			if linkBlocks.regions[lastAppliedBlock.Header().Location[0]-1] == startingLinkBlocks.regions[lastAppliedBlock.Header().Location[0]-1] {
				linkBlocks.regions[lastAppliedBlock.Header().Location[0]-1] = lastAppliedBlock.Hash()
			}
		case 2:
			if linkBlocks.zones[lastAppliedBlock.Header().Location[0]-1][lastAppliedBlock.Header().Location[1]-1] == startingLinkBlocks.zones[lastAppliedBlock.Header().Location[0]-1][lastAppliedBlock.Header().Location[1]-1] {
				linkBlocks.zones[lastAppliedBlock.Header().Location[0]-1][lastAppliedBlock.Header().Location[1]-1] = lastAppliedBlock.Hash()
			}
		}
	}

	return linkBlocks
}

// SetLinkBlocksToLastApplied will update the passed in linkBlocks struct with the latest applied external blocks.
func (bc *BlockChain) SetLinkBlocksToLastApplied(externalBlocks []*types.ExternalBlock) {

	// Keep track of what the method started with.
	// Deep copy the struct.
	startingLinkBlocks := &extBlockLink{
		prime:   bc.blockLink.prime,
		regions: make([]common.Hash, len(bc.blockLink.regions)),
		zones:   make([][]common.Hash, 3),
	}
	copy(startingLinkBlocks.regions, bc.blockLink.regions)
	for i := range bc.blockLink.zones {
		startingLinkBlocks.zones[i] = make([]common.Hash, len(bc.blockLink.zones[i]))
		copy(startingLinkBlocks.zones[i], bc.blockLink.zones[i])
	}

	// iterate through the extBlocks, updated the index with the last applied external blocks.
	for _, lastAppliedBlock := range externalBlocks {
		switch lastAppliedBlock.Context().Int64() {
		case 0:
			if bc.blockLink.prime == startingLinkBlocks.prime {
				fmt.Println("setting last applied prime:", lastAppliedBlock.Header().Number, lastAppliedBlock.Header().Location, lastAppliedBlock.Context(), lastAppliedBlock.Hash())
				bc.blockLink.prime = lastAppliedBlock.Hash()
			}
		case 1:
			if bc.blockLink.regions[lastAppliedBlock.Header().Location[0]-1] == startingLinkBlocks.regions[lastAppliedBlock.Header().Location[0]-1] {
				fmt.Println("setting last applied region:", lastAppliedBlock.Header().Number, lastAppliedBlock.Header().Location, lastAppliedBlock.Context(), lastAppliedBlock.Hash())
				bc.blockLink.regions[lastAppliedBlock.Header().Location[0]-1] = lastAppliedBlock.Hash()
			}
		case 2:
			if bc.blockLink.zones[lastAppliedBlock.Header().Location[0]-1][lastAppliedBlock.Header().Location[1]-1] == startingLinkBlocks.zones[lastAppliedBlock.Header().Location[0]-1][lastAppliedBlock.Header().Location[1]-1] {
				fmt.Println("setting last applied zone:", lastAppliedBlock.Header().Number, lastAppliedBlock.Header().Location, lastAppliedBlock.Context(), lastAppliedBlock.Hash())
				bc.blockLink.zones[lastAppliedBlock.Header().Location[0]-1][lastAppliedBlock.Header().Location[1]-1] = lastAppliedBlock.Hash()
			}
		}
	}
}

// CheckLinkExtBlocks will check if the passed in extBlocks are valid against a block.
func (bc *BlockChain) CheckLinkExtBlocks(block *types.Block, linkExtBlocks []*types.ExternalBlock) error {
	if len(linkExtBlocks) > 0 {
		duplicateErr := bc.CheckExtBlockDuplicates(linkExtBlocks)
		if duplicateErr != nil {
			return duplicateErr
		}

		collisionErr := bc.checkExtBlockCollision(block.Header(), linkExtBlocks)
		if collisionErr != nil {
			return collisionErr
		}

		cpyExtBlocks := make([]*types.ExternalBlock, len(linkExtBlocks))
		copy(cpyExtBlocks, linkExtBlocks)

		linkErr := bc.CheckExternalBlockLink(cpyExtBlocks)
		if linkErr != nil {
			return linkErr
		}
	}
	return nil
}

// CheckExtBlockDuplicates iterates external blocks to ensure that no duplicates are included.
func (bc *BlockChain) CheckExtBlockDuplicates(externalBlocks []*types.ExternalBlock) error {
	m := make(map[string]bool)
	for _, extBlock := range externalBlocks {
		if _, ok := m[string(extBlock.CacheKey())]; !ok {
			m[string(extBlock.CacheKey())] = true
		} else {
			return fmt.Errorf("duplicate external blocks contained in link trace")
		}
	}
	return nil
}

// CheckExtBlockDuplicates iterates external blocks to ensure that no duplicates are included.
func (bc *BlockChain) checkExtBlockCollision(header *types.Header, externalBlocks []*types.ExternalBlock) error {
	for _, extBlock := range externalBlocks {
		equalLocation := bytes.Compare(extBlock.Header().Location, header.Location) == 0
		greaterContext := int(extBlock.Context().Int64()) < types.QuaiNetworkContext

		subExtBlockNum := extBlock.Header().Number[types.QuaiNetworkContext]
		subHeaderNum := header.Number[types.QuaiNetworkContext]

		domExtBlockNum := extBlock.Header().Number[extBlock.Context().Int64()]
		domHeaderNum := header.Number[extBlock.Context().Int64()]

		if equalLocation && greaterContext && subExtBlockNum.Cmp(subHeaderNum) >= 0 && domExtBlockNum.Cmp(domHeaderNum) != 0 {
			return fmt.Errorf("external block collision detected")
		}
	}
	return nil
}

// CheckExternalBlockLink is the function that will ensure that the links of the provided external blocks
// matches the previously applied external blocks.
func (bc *BlockChain) CheckExternalBlockLink(externalBlocks []*types.ExternalBlock) error {
	// Get the previous hashes from the first external blocks applied in the new GetExternalBlocks set.
	// Initial the linkBlocks into 3x3 structure.
	linkBlocks := &extBlockLink{
		prime:   common.Hash{},
		regions: make([]common.Hash, 3),
		zones:   [][]common.Hash{make([]common.Hash, 3), make([]common.Hash, 3), make([]common.Hash, 3)},
	}

	for _, externalBlock := range externalBlocks {
		context := externalBlock.Context().Int64()
		switch context {
		case 0:
			linkedPreviousHash := externalBlock.Header().ParentHash[externalBlock.Context().Int64()]
			// fmt.Println("Prime: Setting linked hash", externalBlock.Header().Number, externalBlock.Header().Location, externalBlock.Hash(), linkedPreviousHash)
			linkBlocks.prime = linkedPreviousHash

		case 1:
			linkedPreviousHash := externalBlock.Header().ParentHash[externalBlock.Context().Int64()]
			// fmt.Println("Region: Setting linked hash", externalBlock.Header().Number, externalBlock.Header().Location, externalBlock.Hash(), linkedPreviousHash)
			linkBlocks.regions[externalBlock.Header().Location[0]-1] = linkedPreviousHash

		case 2:
			linkedPreviousHash := externalBlock.Header().ParentHash[externalBlock.Context().Int64()]
			// fmt.Println("Zone: Setting linked hash:", externalBlock.Header().Number, externalBlock.Header().Location, externalBlock.Hash(), linkedPreviousHash)
			linkBlocks.zones[externalBlock.Header().Location[0]-1][externalBlock.Header().Location[1]-1] = linkedPreviousHash
		}
	}

	// Verify that the externalBlocks provided link with previous coincident blocks.
	if linkBlocks.prime != (common.Hash{}) && linkBlocks.prime != bc.blockLink.prime {
		fmt.Println("Error linking external blocks: want prime: ", bc.blockLink.prime, "have prime: ", linkBlocks.prime)
		return fmt.Errorf("unable to link external blocks in prime")
	} else {
		for i := range linkBlocks.regions {
			if linkBlocks.regions[i] != (common.Hash{}) && linkBlocks.regions[i] != bc.blockLink.regions[i] {
				fmt.Println("Error linking external blocks:", "location", i+1, "want region: ", bc.blockLink.regions[i], "have region: ", linkBlocks.regions[i])
				return fmt.Errorf("unable to link external blocks in region")
			}
			for j := range linkBlocks.zones[i] {
				if linkBlocks.zones[i][j] != (common.Hash{}) && linkBlocks.zones[i][j] != bc.blockLink.zones[i][j] {
					fmt.Println("Error linking external blocks:", "location", i+1, j+1, "want zone: ", bc.blockLink.zones[i][j], "have zone: ", linkBlocks.zones[i][j])
					return fmt.Errorf("unable to link external blocks in zone")
				}
			}
		}
	}

	return nil
}

// The purpose of the Previous Coincident Reference Check (PCRC) is to establish
// that we have linked untwisted chains prior to checking HLCR & applying external state transfers.
func (bc *BlockChain) PCRC(block *types.Block) ([]common.Hash, []*big.Int, error) {
	slice := block.Header().Location

	// Region twist check
	// RTZ -- Region coincident along zone path
	// RTR -- Region coincident along region path
	// RTZND -- Net difficulty until dom or terminus along zone path
	RTZ, RTZND, err := bc.Engine().PreviousCoincidentOnPath(bc, block.Header(), slice, params.REGION, params.ZONE)
	if err != nil {
		return []common.Hash{}, nil, err
	}

	RTR, _, err := bc.Engine().PreviousCoincidentOnPath(bc, block.Header(), slice, params.REGION, params.REGION)
	if err != nil {
		return []common.Hash{}, nil, err
	}

	if RTZ != RTR {
		return []common.Hash{}, nil, errors.New("there exists a region twist")
	}

	// Prime twist check
	// PTZ -- Prime coincident along zone path
	// PTR -- Prime coincident along region path
	// PTP -- Prime coincident along prime path
	// PTRND -- Net difficulty until dom or terminus along region path
	// PTPND -- Net difficulty until terminus along prime path
	PTZ, _, err := bc.Engine().PreviousCoincidentOnPath(bc, block.Header(), slice, params.PRIME, params.ZONE)
	if err != nil {
		return []common.Hash{}, nil, err
	}

	PTR, PTRND, err := bc.Engine().PreviousCoincidentOnPath(bc, block.Header(), slice, params.PRIME, params.REGION)
	if err != nil {
		return []common.Hash{}, nil, err
	}

	PTP, PTPND, err := bc.Engine().PreviousCoincidentOnPath(bc, block.Header(), slice, params.PRIME, params.PRIME)
	if err != nil {
		return []common.Hash{}, nil, err
	}

	if PTZ != PTR || PTR != PTP || PTP != PTZ {
		return []common.Hash{}, nil, errors.New("there exists a prime twist")
	}

	return []common.Hash{PTP, RTR, block.Header().Hash()}, []*big.Int{PTPND, PTRND, RTZND}, nil
}

<<<<<<< HEAD
func (bc *BlockChain) calcHLCRNetDifficulties(localTerminalHashes []common.Hash, localNetDifficulties []*big.Int, externTerminalHashes []common.Hash, externNetDifficulties []*big.Int) (*big.Int, *big.Int, error) {

	if (localTerminalHashes[0] == common.Hash{}) || (localTerminalHashes[1] == common.Hash{}) || (localTerminalHashes[2] == common.Hash{}) {
		return nil, nil, errors.New("one or many of the local terminal hashes were nil")
	}

	if (externTerminalHashes[0] == common.Hash{}) || (externTerminalHashes[1] == common.Hash{}) || (externTerminalHashes[2] == common.Hash{}) {
		return nil, nil, errors.New("one or many of the extern terminal hashes were nil")
	}

	netLocalDifficulty := big.NewInt(0)
	if localTerminalHashes[0] == localTerminalHashes[1] {
		netLocalDifficulty = netLocalDifficulty.Add(netLocalDifficulty, localNetDifficulties[0])
		netLocalDifficulty = netLocalDifficulty.Add(netLocalDifficulty, localNetDifficulties[2])
	} else {
		netLocalDifficulty = netLocalDifficulty.Add(netLocalDifficulty, localNetDifficulties[0])
		netLocalDifficulty = netLocalDifficulty.Add(netLocalDifficulty, localNetDifficulties[1])
		netLocalDifficulty = netLocalDifficulty.Add(netLocalDifficulty, localNetDifficulties[2])
	}

	netExternDifficulty := big.NewInt(0)
	if externTerminalHashes[0] == externTerminalHashes[1] {
		netExternDifficulty = netExternDifficulty.Add(netExternDifficulty, externNetDifficulties[0])
		netExternDifficulty = netExternDifficulty.Add(netExternDifficulty, externNetDifficulties[2])
	} else {
		netExternDifficulty = netExternDifficulty.Add(netExternDifficulty, externNetDifficulties[0])
		netExternDifficulty = netExternDifficulty.Add(netExternDifficulty, externNetDifficulties[1])
		netExternDifficulty = netExternDifficulty.Add(netExternDifficulty, externNetDifficulties[2])
	}

	return netLocalDifficulty, netExternDifficulty, nil
=======
func (bc *BlockChain) calcHLCRNetDifficulty(terminalHashes []common.Hash, netDifficulties []*big.Int) (*big.Int, error) {

	if (terminalHashes[0] == common.Hash{}) || (terminalHashes[1] == common.Hash{}) || (terminalHashes[2] == common.Hash{}) {
		return nil, errors.New("one or many of the  terminal hashes were nil")
	}

	netDifficulty := big.NewInt(0)
	if terminalHashes[0] == terminalHashes[1] {
		netDifficulty = netDifficulty.Add(netDifficulty, netDifficulties[0])
		netDifficulty = netDifficulty.Add(netDifficulty, netDifficulties[2])
	} else {
		netDifficulty = netDifficulty.Add(netDifficulty, netDifficulties[0])
		netDifficulty = netDifficulty.Add(netDifficulty, netDifficulties[1])
		netDifficulty = netDifficulty.Add(netDifficulty, netDifficulties[2])
	}

	return netDifficulty, nil
>>>>>>> 50df1e0e
}

// AggregateNetworkDifficulty aggregates the total difficulty from the previous stop Hash in the dominant chains only
func (bc *BlockChain) AggregateTotalDifficulty(context int, header *types.Header) (*big.Int, int, error) {

	currentLowestContext := context
	currentTotalDifficulty := big.NewInt(0)
	startingHeader := header

	// Check the difficulty context of the starting header
	difficultyContext, err := bc.Engine().GetDifficultyOrder(header)
	if err != nil {
		return currentTotalDifficulty, currentLowestContext, fmt.Errorf("difficulty context not found")
	}

	// this function should only be called upon a coincident block, to use it the way it is intended to be used this check is added
	if difficultyContext >= currentLowestContext {
		return currentTotalDifficulty, currentLowestContext, fmt.Errorf("not a coincident block")
	}

	// Accumulate the difficulty until we find a header from a dominant chain or we reach a block with
	// higher order and in the same location.
	// If we encounter a dominant chain we repeat the same process until we find the stop hash
	for {
		// Check the difficulty context of the starting header
		difficultyContext, err := bc.Engine().GetDifficultyOrder(header)
		if err != nil {
			return currentTotalDifficulty, currentLowestContext, fmt.Errorf("difficulty context not found")
		}

		if difficultyContext < currentLowestContext {
			currentLowestContext = difficultyContext
		}
		currentTotalDifficulty.Add(currentTotalDifficulty, header.Difficulty[currentLowestContext])

		//check if the parent block of the first coincident is genesis
		if header.Number[currentLowestContext].Uint64()-1 == 0 {
			return currentTotalDifficulty, currentLowestContext, nil
		}

		// Retrieve the previous header as an external block.
		prevBlock, err := bc.GetExternalBlock(header.ParentHash[currentLowestContext], header.Number[currentLowestContext].Uint64()-1, uint64(currentLowestContext))
		if err != nil {
			return currentTotalDifficulty, currentLowestContext, fmt.Errorf("error finding previous external block")
		}
		// If the previous block is a coincident block, if we have found a coincident in the same
		// location we go back in our chain context till that block and collect the totalDifficulty
		if bytes.Equal(prevBlock.Header().Location, startingHeader.Location) {
			// Go back in our chain till prevBlock.Header().Hash()
			stopHash := prevBlock.Header().Hash()
			tempHeader := bc.GetHeaderByHash(stopHash)
			if tempHeader == nil {
				return currentTotalDifficulty, currentLowestContext, nil
			}
			currentTotalDifficulty.Add(currentTotalDifficulty, bc.GetTd(tempHeader.Hash(), tempHeader.Number[types.QuaiNetworkContext].Uint64()))
			return currentTotalDifficulty, currentLowestContext, nil
		}
		header = prevBlock.Header()
	}
}

// HasHeader checks if a block header is present in the database or not, caching
// it if present.
func (bc *BlockChain) HasHeader(hash common.Hash, number uint64) bool {
	return bc.hc.HasHeader(hash, number)
}

// GetCanonicalHash returns the canonical hash for a given block number
func (bc *BlockChain) GetCanonicalHash(number uint64) common.Hash {
	return bc.hc.GetCanonicalHash(number)
}

// GetBlockHashesFromHash retrieves a number of block hashes starting at a given
// hash, fetching towards the genesis block.
func (bc *BlockChain) GetBlockHashesFromHash(hash common.Hash, max uint64) []common.Hash {
	return bc.hc.GetBlockHashesFromHash(hash, max)
}

// GetAncestor retrieves the Nth ancestor of a given block. It assumes that either the given block or
// a close ancestor of it is canonical. maxNonCanonical points to a downwards counter limiting the
// number of blocks to be individually checked before we reach the canonical chain.
//
// Note: ancestor == 0 returns the same block, 1 returns its parent and so on.
func (bc *BlockChain) GetAncestor(hash common.Hash, number, ancestor uint64, maxNonCanonical *uint64) (common.Hash, uint64) {
	return bc.hc.GetAncestor(hash, number, ancestor, maxNonCanonical)
}

// GetHeaderByNumber retrieves a block header from the database by number,
// caching it (associated with its hash) if found.
func (bc *BlockChain) GetHeaderByNumber(number uint64) *types.Header {
	return bc.hc.GetHeaderByNumber(number)
}

// GetTransactionLookup retrieves the lookup associate with the given transaction
// hash from the cache or database.
func (bc *BlockChain) GetTransactionLookup(hash common.Hash) *rawdb.LegacyTxLookupEntry {
	// Short circuit if the txlookup already in the cache, retrieve otherwise
	if lookup, exist := bc.txLookupCache.Get(hash); exist {
		return lookup.(*rawdb.LegacyTxLookupEntry)
	}
	tx, blockHash, blockNumber, txIndex := rawdb.ReadTransaction(bc.db, hash)
	if tx == nil {
		return nil
	}
	lookup := &rawdb.LegacyTxLookupEntry{BlockHash: blockHash, BlockIndex: blockNumber, Index: txIndex}
	bc.txLookupCache.Add(hash, lookup)
	return lookup
}

// Config retrieves the chain's fork configuration.
func (bc *BlockChain) Config() *params.ChainConfig { return bc.chainConfig }

// Engine retrieves the blockchain's consensus engine.
func (bc *BlockChain) Engine() consensus.Engine { return bc.engine }

// SubscribeRemovedLogsEvent registers a subscription of RemovedLogsEvent.
func (bc *BlockChain) SubscribeRemovedLogsEvent(ch chan<- RemovedLogsEvent) event.Subscription {
	return bc.scope.Track(bc.rmLogsFeed.Subscribe(ch))
}

// SubscribeChainEvent registers a subscription of ChainEvent.
func (bc *BlockChain) SubscribeChainEvent(ch chan<- ChainEvent) event.Subscription {
	return bc.scope.Track(bc.chainFeed.Subscribe(ch))
}

// SubscribeReOrgEvent registers a subscription of ReOrgEvent.
func (bc *BlockChain) SubscribeReOrgEvent(ch chan<- ReOrgRollup) event.Subscription {
	return bc.scope.Track(bc.reOrgFeed.Subscribe(ch))
}

// SubscribeChainHeadEvent registers a subscription of ChainHeadEvent.
func (bc *BlockChain) SubscribeChainHeadEvent(ch chan<- ChainHeadEvent) event.Subscription {
	return bc.scope.Track(bc.chainHeadFeed.Subscribe(ch))
}

// SubscribeChainSideEvent registers a subscription of ChainSideEvent.
func (bc *BlockChain) SubscribeChainSideEvent(ch chan<- ChainSideEvent) event.Subscription {
	return bc.scope.Track(bc.chainSideFeed.Subscribe(ch))
}

// SubscribeChainUncleEvent registers a subscription of an uncled header.
func (bc *BlockChain) SubscribeChainUncleEvent(ch chan<- *types.Header) event.Subscription {
	return bc.scope.Track(bc.chainUncleFeed.Subscribe(ch))
}

// SubscribeLogsEvent registers a subscription of []*types.Log.
func (bc *BlockChain) SubscribeLogsEvent(ch chan<- []*types.Log) event.Subscription {
	return bc.scope.Track(bc.logsFeed.Subscribe(ch))
}

// SubscribeBlockProcessingEvent registers a subscription of bool where true means
// block processing has started while false means it has stopped.
func (bc *BlockChain) SubscribeBlockProcessingEvent(ch chan<- bool) event.Subscription {
	return bc.scope.Track(bc.blockProcFeed.Subscribe(ch))
}

// CheckContextAndOrderRange checks to make sure the range of a context or order is valid
func (bc *BlockChain) CheckContextAndOrderRange(number int) error {
	if number < 0 || number > len(params.FullerOntology) {
		return errors.New("the provided path is outside the allowable range")
	}
	return nil
}

// CheckLocationRange checks to make sure the range of location is valid
func (bc *BlockChain) CheckLocationRange(location []byte) error {
	if int(location[0]) < 1 || int(location[0]) > params.FullerOntology[0] {
		return errors.New("the provided location is outside the allowable region range")
	}
	if int(location[1]) < 1 || int(location[1]) > params.FullerOntology[1] {
		return errors.New("the provided location is outside the allowable zone range")
	}
	return nil
}<|MERGE_RESOLUTION|>--- conflicted
+++ resolved
@@ -1467,27 +1467,24 @@
 // writeBlockWithState writes the block and all associated state to the database,
 // but is expects the chain mutex to be held.
 func (bc *BlockChain) writeBlockWithState(block *types.Block, receipts []*types.Receipt, logs []*types.Log, state *state.StateDB, linkExtBlocks []*types.ExternalBlock, emitHeadEvent bool) (status WriteStatus, err error) {
-	// Make sure no inconsistent state is leaked during insertion
+
+	// Get the current local total difficulty
 	currentBlock := bc.CurrentBlock()
-
-	localTerminalHashes, localNetDifficulties, err := bc.PCRC(currentBlock)
-	if err != nil {
-		return NonStatTy, err
-	}
-
+	localTd := bc.GetTdByHash(currentBlock.Hash())
+
+	// Check PCRC for the external block and return the terminal hash and net difficulties
 	externTerminalHashes, externNetDifficulties, err := bc.PCRC(block)
 	if err != nil {
 		return NonStatTy, err
 	}
 
-	localNetTd, externNetTd, err := bc.calcHLCRNetDifficulties(localTerminalHashes, localNetDifficulties, externTerminalHashes, externNetDifficulties)
+	// Use HLCR to compute net total difficulty
+	externNetTd, err := bc.calcHLCRNetDifficulty(externTerminalHashes, externNetDifficulties)
 	if err != nil {
 		return NonStatTy, err
 	}
 
-	localTd := big.NewInt(0)
-	localTd = localNetTd.Add(localNetTd, bc.GetTdByHash(localTerminalHashes[0]))
-
+	// Add terminal difficulty to net difficulty to compute total external difficulty
 	externTd := big.NewInt(0)
 	externTd = externNetTd.Add(externNetTd, bc.GetTdByHash(externTerminalHashes[0]))
 
@@ -3211,39 +3208,6 @@
 	return []common.Hash{PTP, RTR, block.Header().Hash()}, []*big.Int{PTPND, PTRND, RTZND}, nil
 }
 
-<<<<<<< HEAD
-func (bc *BlockChain) calcHLCRNetDifficulties(localTerminalHashes []common.Hash, localNetDifficulties []*big.Int, externTerminalHashes []common.Hash, externNetDifficulties []*big.Int) (*big.Int, *big.Int, error) {
-
-	if (localTerminalHashes[0] == common.Hash{}) || (localTerminalHashes[1] == common.Hash{}) || (localTerminalHashes[2] == common.Hash{}) {
-		return nil, nil, errors.New("one or many of the local terminal hashes were nil")
-	}
-
-	if (externTerminalHashes[0] == common.Hash{}) || (externTerminalHashes[1] == common.Hash{}) || (externTerminalHashes[2] == common.Hash{}) {
-		return nil, nil, errors.New("one or many of the extern terminal hashes were nil")
-	}
-
-	netLocalDifficulty := big.NewInt(0)
-	if localTerminalHashes[0] == localTerminalHashes[1] {
-		netLocalDifficulty = netLocalDifficulty.Add(netLocalDifficulty, localNetDifficulties[0])
-		netLocalDifficulty = netLocalDifficulty.Add(netLocalDifficulty, localNetDifficulties[2])
-	} else {
-		netLocalDifficulty = netLocalDifficulty.Add(netLocalDifficulty, localNetDifficulties[0])
-		netLocalDifficulty = netLocalDifficulty.Add(netLocalDifficulty, localNetDifficulties[1])
-		netLocalDifficulty = netLocalDifficulty.Add(netLocalDifficulty, localNetDifficulties[2])
-	}
-
-	netExternDifficulty := big.NewInt(0)
-	if externTerminalHashes[0] == externTerminalHashes[1] {
-		netExternDifficulty = netExternDifficulty.Add(netExternDifficulty, externNetDifficulties[0])
-		netExternDifficulty = netExternDifficulty.Add(netExternDifficulty, externNetDifficulties[2])
-	} else {
-		netExternDifficulty = netExternDifficulty.Add(netExternDifficulty, externNetDifficulties[0])
-		netExternDifficulty = netExternDifficulty.Add(netExternDifficulty, externNetDifficulties[1])
-		netExternDifficulty = netExternDifficulty.Add(netExternDifficulty, externNetDifficulties[2])
-	}
-
-	return netLocalDifficulty, netExternDifficulty, nil
-=======
 func (bc *BlockChain) calcHLCRNetDifficulty(terminalHashes []common.Hash, netDifficulties []*big.Int) (*big.Int, error) {
 
 	if (terminalHashes[0] == common.Hash{}) || (terminalHashes[1] == common.Hash{}) || (terminalHashes[2] == common.Hash{}) {
@@ -3261,7 +3225,6 @@
 	}
 
 	return netDifficulty, nil
->>>>>>> 50df1e0e
 }
 
 // AggregateNetworkDifficulty aggregates the total difficulty from the previous stop Hash in the dominant chains only
