// Copyright 2014 The go-ethereum Authors
// This file is part of the go-ethereum library.
//
// The go-ethereum library is free software: you can redistribute it and/or modify
// it under the terms of the GNU Lesser General Public License as published by
// the Free Software Foundation, either version 3 of the License, or
// (at your option) any later version.
//
// The go-ethereum library is distributed in the hope that it will be useful,
// but WITHOUT ANY WARRANTY; without even the implied warranty of
// MERCHANTABILITY or FITNESS FOR A PARTICULAR PURPOSE. See the
// GNU Lesser General Public License for more details.
//
// You should have received a copy of the GNU Lesser General Public License
// along with the go-ethereum library. If not, see <http://www.gnu.org/licenses/>.

// Package core implements the Ethereum consensus protocol.
package core

import (
	"bytes"
	"errors"
	"fmt"
	"io"
	"math/big"
	"runtime"
	"sort"
	"sync"
	"sync/atomic"
	"time"

	"github.com/VictoriaMetrics/fastcache"
	lru "github.com/hashicorp/golang-lru"
	"github.com/spruce-solutions/go-quai/common"
	"github.com/spruce-solutions/go-quai/common/mclock"
	"github.com/spruce-solutions/go-quai/common/prque"
	"github.com/spruce-solutions/go-quai/consensus"
	"github.com/spruce-solutions/go-quai/consensus/misc"
	"github.com/spruce-solutions/go-quai/core/rawdb"
	"github.com/spruce-solutions/go-quai/core/state"
	"github.com/spruce-solutions/go-quai/core/state/snapshot"
	"github.com/spruce-solutions/go-quai/core/types"
	"github.com/spruce-solutions/go-quai/core/vm"
	"github.com/spruce-solutions/go-quai/ethdb"
	"github.com/spruce-solutions/go-quai/event"
	"github.com/spruce-solutions/go-quai/log"
	"github.com/spruce-solutions/go-quai/metrics"
	"github.com/spruce-solutions/go-quai/params"
	"github.com/spruce-solutions/go-quai/rlp"
	"github.com/spruce-solutions/go-quai/trie"
)

var (
	headBlockGauge     = metrics.NewRegisteredGauge("chain/head/block", nil)
	headHeaderGauge    = metrics.NewRegisteredGauge("chain/head/header", nil)
	headFastBlockGauge = metrics.NewRegisteredGauge("chain/head/receipt", nil)

	accountReadTimer   = metrics.NewRegisteredTimer("chain/account/reads", nil)
	accountHashTimer   = metrics.NewRegisteredTimer("chain/account/hashes", nil)
	accountUpdateTimer = metrics.NewRegisteredTimer("chain/account/updates", nil)
	accountCommitTimer = metrics.NewRegisteredTimer("chain/account/commits", nil)

	storageReadTimer   = metrics.NewRegisteredTimer("chain/storage/reads", nil)
	storageHashTimer   = metrics.NewRegisteredTimer("chain/storage/hashes", nil)
	storageUpdateTimer = metrics.NewRegisteredTimer("chain/storage/updates", nil)
	storageCommitTimer = metrics.NewRegisteredTimer("chain/storage/commits", nil)

	snapshotAccountReadTimer = metrics.NewRegisteredTimer("chain/snapshot/account/reads", nil)
	snapshotStorageReadTimer = metrics.NewRegisteredTimer("chain/snapshot/storage/reads", nil)
	snapshotCommitTimer      = metrics.NewRegisteredTimer("chain/snapshot/commits", nil)

	blockInsertTimer     = metrics.NewRegisteredTimer("chain/inserts", nil)
	blockValidationTimer = metrics.NewRegisteredTimer("chain/validation", nil)
	blockExecutionTimer  = metrics.NewRegisteredTimer("chain/execution", nil)
	blockWriteTimer      = metrics.NewRegisteredTimer("chain/write", nil)

	blockReorgMeter         = metrics.NewRegisteredMeter("chain/reorg/executes", nil)
	blockReorgAddMeter      = metrics.NewRegisteredMeter("chain/reorg/add", nil)
	blockReorgDropMeter     = metrics.NewRegisteredMeter("chain/reorg/drop", nil)
	blockReorgInvalidatedTx = metrics.NewRegisteredMeter("chain/reorg/invalidTx", nil)

	blockPrefetchExecuteTimer   = metrics.NewRegisteredTimer("chain/prefetch/executes", nil)
	blockPrefetchInterruptMeter = metrics.NewRegisteredMeter("chain/prefetch/interrupts", nil)

	errInsertionInterrupted = errors.New("insertion is interrupted")
<<<<<<< HEAD
	errExtBlockNotFound     = errors.New("error finding external block by context and hash")
=======
	errChainStopped         = errors.New("blockchain is stopped")
>>>>>>> 13012756
)

const (
	bodyCacheLimit      = 256
	blockCacheLimit     = 256
	receiptsCacheLimit  = 32
	txLookupCacheLimit  = 1024
	maxFutureBlocks     = 256
	maxTimeFutureBlocks = 30
	TriesInMemory       = 128
	extBlockQueueLimit  = 1024

	// BlockChainVersion ensures that an incompatible database forces a resync from scratch.
	//
	// Changelog:
	//
	// - Version 4
	//   The following incompatible database changes were added:
	//   * the `BlockNumber`, `TxHash`, `TxIndex`, `BlockHash` and `Index` fields of log are deleted
	//   * the `Bloom` field of receipt is deleted
	//   * the `BlockIndex` and `TxIndex` fields of txlookup are deleted
	// - Version 5
	//  The following incompatible database changes were added:
	//    * the `TxHash`, `GasCost`, and `ContractAddress` fields are no longer stored for a receipt
	//    * the `TxHash`, `GasCost`, and `ContractAddress` fields are computed by looking up the
	//      receipts' corresponding block
	// - Version 6
	//  The following incompatible database changes were added:
	//    * Transaction lookup information stores the corresponding block number instead of block hash
	// - Version 7
	//  The following incompatible database changes were added:
	//    * Use freezer as the ancient database to maintain all ancient data
	// - Version 8
	//  The following incompatible database changes were added:
	//    * New scheme for contract code in order to separate the codes and trie nodes
	BlockChainVersion uint64 = 8
)

// CacheConfig contains the configuration values for the trie caching/pruning
// that's resident in a blockchain.
type CacheConfig struct {
	TrieCleanLimit      int           // Memory allowance (MB) to use for caching trie nodes in memory
	TrieCleanJournal    string        // Disk journal for saving clean cache entries.
	TrieCleanRejournal  time.Duration // Time interval to dump clean cache to disk periodically
	TrieCleanNoPrefetch bool          // Whether to disable heuristic state prefetching for followup blocks
	TrieDirtyLimit      int           // Memory limit (MB) at which to start flushing dirty trie nodes to disk
	TrieDirtyDisabled   bool          // Whether to disable trie write caching and GC altogether (archive node)
	TrieTimeLimit       time.Duration // Time limit after which to flush the current in-memory trie to disk
	SnapshotLimit       int           // Memory allowance (MB) to use for caching snapshot entries in memory
	Preimages           bool          // Whether to store preimage of trie key to the disk

	SnapshotWait bool // Wait for snapshot construction on startup. TODO(karalabe): This is a dirty hack for testing, nuke it

	ExternalBlockLimit   int    // Memory allowance (MB) to use for caching trie nodes in memory
	ExternalBlockJournal string // Disk journal for saving clean cache entries.
}

// defaultCacheConfig are the default caching values if none are specified by the
// user (also used during testing).
var defaultCacheConfig = &CacheConfig{
	TrieCleanLimit:     256,
	TrieDirtyLimit:     256,
	TrieTimeLimit:      5 * time.Minute,
	SnapshotLimit:      256,
	SnapshotWait:       true,
	ExternalBlockLimit: 256,
}

// BlockChain represents the canonical chain given a database with a genesis
// block. The Blockchain manages chain imports, reverts, chain reorganisations.
//
// Importing blocks in to the block chain happens according to the set of rules
// defined by the two stage Validator. Processing of blocks is done using the
// Processor which processes the included transaction. The validation of the state
// is done in the second part of the Validator. Failing results in aborting of
// the import.
//
// The BlockChain also helps in returning blocks from **any** chain included
// in the database as well as blocks that represents the canonical chain. It's
// important to note that GetBlock can return any block and does not need to be
// included in the canonical one where as GetBlockByNumber always represents the
// canonical chain.
type BlockChain struct {
	chainConfig *params.ChainConfig // Chain & network configuration
	cacheConfig *CacheConfig        // Cache configuration for pruning

	db     ethdb.Database // Low level persistent database to store final content in
	snaps  *snapshot.Tree // Snapshot tree for fast trie leaf access
	triegc *prque.Prque   // Priority queue mapping block numbers to tries to gc
	gcproc time.Duration  // Accumulates canonical block processing for trie dumping

	// txLookupLimit is the maximum number of blocks from head whose tx indices
	// are reserved:
	//  * 0:   means no limit and regenerate any missing indexes
	//  * N:   means N block limit [HEAD-N+1, HEAD] and delete extra indexes
	//  * nil: disable tx reindexer/deleter, but still index new blocks
	txLookupLimit uint64

	hc                       *HeaderChain
	rmLogsFeed               event.Feed
	chainFeed                event.Feed
	reOrgFeed                event.Feed
	chainSideFeed            event.Feed
	chainHeadFeed            event.Feed
	chainUncleFeed           event.Feed
	missingExternalBlockFeed event.Feed
	logsFeed                 event.Feed
	blockProcFeed            event.Feed
	scope                    event.SubscriptionScope
	genesisBlock             *types.Block

	chainmu sync.RWMutex // blockchain insertion lock
	reorgmu sync.RWMutex // reorg call lock

	currentBlock     atomic.Value // Current head of the block chain
	currentFastBlock atomic.Value // Current head of the fast-sync chain (may be above the block chain!)

	stateCache         state.Database   // State database to reuse between imports (contains state cache)
	bodyCache          *lru.Cache       // Cache for the most recent block bodies
	bodyRLPCache       *lru.Cache       // Cache for the most recent block bodies in RLP encoded format
	receiptsCache      *lru.Cache       // Cache for the most recent receipts per block
	blockCache         *lru.Cache       // Cache for the most recent entire blocks
	txLookupCache      *lru.Cache       // Cache for the most recent transaction lookup data.
	futureBlocks       *lru.Cache       // future blocks are blocks added for later processing
	externalBlockQueue *lru.Cache       // Queue for external blocks
	externalBlocks     *fastcache.Cache // blocks that need to be applied externally

	quit          chan struct{}  // blockchain quit channel
	wg            sync.WaitGroup // chain processing wait group for shutting down
	running       int32          // 0 if chain is running, 1 when stopped
	procInterrupt int32          // interrupt signaler for block processing

	engine     consensus.Engine
	validator  Validator // Block and state validator interface
	prefetcher Prefetcher
	processor  Processor // Block transaction processor interface
	vmConfig   vm.Config
	forker     *ForkChoice

	shouldPreserve func(*types.Block) bool // Function used to determine whether should preserve the given block.
}

// NewBlockChain returns a fully initialised block chain using information
// available in the database. It initialises the default Ethereum Validator and
// Processor.
func NewBlockChain(db ethdb.Database, cacheConfig *CacheConfig, chainConfig *params.ChainConfig, engine consensus.Engine, vmConfig vm.Config, shouldPreserve func(header *types.Header) bool, txLookupLimit *uint64) (*BlockChain, error) {
	if cacheConfig == nil {
		cacheConfig = defaultCacheConfig
	}
	bodyCache, _ := lru.New(bodyCacheLimit)
	bodyRLPCache, _ := lru.New(bodyCacheLimit)
	receiptsCache, _ := lru.New(receiptsCacheLimit)
	blockCache, _ := lru.New(blockCacheLimit)
	txLookupCache, _ := lru.New(txLookupCacheLimit)
	futureBlocks, _ := lru.New(maxFutureBlocks)
	externalBlockQueue, _ := lru.New(extBlockQueueLimit)

	var externalBlocks *fastcache.Cache
	if cacheConfig.ExternalBlockJournal == "" {
		externalBlocks = fastcache.New(cacheConfig.ExternalBlockLimit * 1024 * 1024)
	} else {
		externalBlocks = fastcache.LoadFromFileOrNew(cacheConfig.ExternalBlockJournal, cacheConfig.ExternalBlockLimit*1024*1024)
	}

	bc := &BlockChain{
		chainConfig: chainConfig,
		cacheConfig: cacheConfig,
		db:          db,
		triegc:      prque.New(nil),
		stateCache: state.NewDatabaseWithConfig(db, &trie.Config{
			Cache:     cacheConfig.TrieCleanLimit,
			Journal:   cacheConfig.TrieCleanJournal,
			Preimages: cacheConfig.Preimages,
		}),
		quit:               make(chan struct{}),
		bodyCache:          bodyCache,
		bodyRLPCache:       bodyRLPCache,
		receiptsCache:      receiptsCache,
		blockCache:         blockCache,
		txLookupCache:      txLookupCache,
		futureBlocks:       futureBlocks,
		externalBlocks:     externalBlocks,
		externalBlockQueue: externalBlockQueue,
		engine:             engine,
		vmConfig:           vmConfig,
	}

	bc.forker = NewForkChoice(bc, shouldPreserve)
	bc.validator = NewBlockValidator(chainConfig, bc, engine)
	bc.prefetcher = newStatePrefetcher(chainConfig, bc, engine)
	bc.processor = NewStateProcessor(chainConfig, bc, engine)

	var err error
	bc.hc, err = NewHeaderChain(db, chainConfig, engine, bc.insertStopped)
	if err != nil {
		return nil, err
	}
	bc.genesisBlock = bc.GetBlockByNumber(0)
	if bc.genesisBlock == nil {
		return nil, ErrNoGenesis
	}

	var nilBlock *types.Block
	bc.currentBlock.Store(nilBlock)
	bc.currentFastBlock.Store(nilBlock)

	// Initialize the chain with ancient data if it isn't empty.
	var txIndexBlock uint64

	if bc.empty() {
		rawdb.InitDatabaseFromFreezer(bc.db)
		// If ancient database is not empty, reconstruct all missing
		// indices in the background.
		frozen, _ := bc.db.Ancients()
		if frozen > 0 {
			txIndexBlock = frozen
		}
	}
	if err := bc.loadLastState(); err != nil {
		return nil, err
	}
	// Make sure the state associated with the block is available
	head := bc.CurrentBlock()
	if _, err := state.New(head.Root(), bc.stateCache, bc.snaps); err != nil {
		// Head state is missing, before the state recovery, find out the
		// disk layer point of snapshot(if it's enabled). Make sure the
		// rewound point is lower than disk layer.
		var diskRoot common.Hash
		if bc.cacheConfig.SnapshotLimit > 0 {
			diskRoot = rawdb.ReadSnapshotRoot(bc.db)
		}
		if diskRoot != (common.Hash{}) {
			log.Warn("Head state missing, repairing", "number", head.Number(), "hash", head.Hash(), "snaproot", diskRoot)

			snapDisk, err := bc.SetHeadBeyondRoot(head.NumberU64(), diskRoot)
			if err != nil {
				return nil, err
			}
			// Chain rewound, persist old snapshot number to indicate recovery procedure
			if snapDisk != 0 {
				rawdb.WriteSnapshotRecoveryNumber(bc.db, snapDisk)
			}
		} else {
			log.Warn("Head state missing, repairing", "number", head.Number(), "hash", head.Hash())
			if err := bc.SetHead(head.NumberU64()); err != nil {
				return nil, err
			}
		}
	}
	// Ensure that a previous crash in SetHead doesn't leave extra ancients
	if frozen, err := bc.db.Ancients(); err == nil && frozen > 0 {
		var (
			needRewind bool
			low        uint64
		)
		// The head full block may be rolled back to a very low height due to
		// blockchain repair. If the head full block is even lower than the ancient
		// chain, truncate the ancient store.
		fullBlock := bc.CurrentBlock()
		if fullBlock != nil && fullBlock.Hash() != bc.genesisBlock.Hash() && fullBlock.NumberU64() < frozen-1 {
			needRewind = true
			low = fullBlock.NumberU64()
		}
		// In fast sync, it may happen that ancient data has been written to the
		// ancient store, but the LastFastBlock has not been updated, truncate the
		// extra data here.
		fastBlock := bc.CurrentFastBlock()
		if fastBlock != nil && fastBlock.NumberU64() < frozen-1 {
			needRewind = true
			if fastBlock.NumberU64() < low || low == 0 {
				low = fastBlock.NumberU64()
			}
		}
		if needRewind {
			log.Error("Truncating ancient chain", "from", bc.CurrentHeader().Number[types.QuaiNetworkContext].Uint64(), "to", low)
			if err := bc.SetHead(low); err != nil {
				return nil, err
			}
		}
	}
	// The first thing the node will do is reconstruct the verification data for
	// the head block (ethash cache or clique voting snapshot). Might as well do
	// it in advance.
	bc.engine.VerifyHeader(bc, bc.CurrentHeader(), true)

	// Check the current state of the block hashes and make sure that we do not have any of the bad blocks in our chain
	for hash := range BadHashes {
		if header := bc.GetHeaderByHash(hash); header != nil {
			// get the canonical block corresponding to the offending header's number
			headerByNumber := bc.GetHeaderByNumber(header.Number[types.QuaiNetworkContext].Uint64())
			// make sure the headerByNumber (if present) is in our current canonical chain
			if headerByNumber != nil && headerByNumber.Hash() == header.Hash() {
				log.Error("Found bad hash, rewinding chain", "number", header.Number[types.QuaiNetworkContext], "hash", header.ParentHash[types.QuaiNetworkContext])
				if err := bc.SetHead(header.Number[types.QuaiNetworkContext].Uint64() - 1); err != nil {
					return nil, err
				}
				log.Error("Chain rewind was successful, resuming normal operation")
			}
		}
	}
	// Load any existing snapshot, regenerating it if loading failed
	if bc.cacheConfig.SnapshotLimit > 0 {
		// If the chain was rewound past the snapshot persistent layer (causing
		// a recovery block number to be persisted to disk), check if we're still
		// in recovery mode and in that case, don't invalidate the snapshot on a
		// head mismatch.
		var recover bool

		head := bc.CurrentBlock()
		if layer := rawdb.ReadSnapshotRecoveryNumber(bc.db); layer != nil && *layer > head.NumberU64() {
			log.Warn("Enabling snapshot recovery", "chainhead", head.NumberU64(), "diskbase", *layer)
			recover = true
		}
		bc.snaps, _ = snapshot.New(bc.db, bc.stateCache.TrieDB(), bc.cacheConfig.SnapshotLimit, head.Root(), !bc.cacheConfig.SnapshotWait, true, recover)
	}
	// Take ownership of this particular state
	bc.wg.Add(1)
	go bc.update()

	if txLookupLimit != nil {
		bc.txLookupLimit = *txLookupLimit

		bc.wg.Add(1)
		go bc.maintainTxIndex(txIndexBlock)
	}
	// If periodic cache journal is required, spin it up.
	if bc.cacheConfig.TrieCleanRejournal > 0 {
		if bc.cacheConfig.TrieCleanRejournal < time.Minute {
			log.Warn("Sanitizing invalid trie cache journal time", "provided", bc.cacheConfig.TrieCleanRejournal, "updated", time.Minute)
			bc.cacheConfig.TrieCleanRejournal = time.Minute
		}
		triedb := bc.stateCache.TrieDB()
		bc.wg.Add(1)
		go func() {
			defer bc.wg.Done()
			triedb.SaveCachePeriodically(bc.cacheConfig.TrieCleanJournal, bc.cacheConfig.TrieCleanRejournal, bc.quit)
		}()
	}

	return bc, nil
}

// GetVMConfig returns the block chain VM config.
func (bc *BlockChain) GetVMConfig() *vm.Config {
	return &bc.vmConfig
}

// empty returns an indicator whether the blockchain is empty.
// Note, it's a special case that we connect a non-empty ancient
// database with an empty node, so that we can plugin the ancient
// into node seamlessly.
func (bc *BlockChain) empty() bool {
	genesis := bc.genesisBlock.Hash()
	for _, hash := range []common.Hash{rawdb.ReadHeadBlockHash(bc.db), rawdb.ReadHeadHeaderHash(bc.db), rawdb.ReadHeadFastBlockHash(bc.db)} {
		if hash != genesis {
			return false
		}
	}
	return true
}

// loadLastState loads the last known chain state from the database. This method
// assumes that the chain manager mutex is held.
func (bc *BlockChain) loadLastState() error {
	// Restore the last known head block
	head := rawdb.ReadHeadBlockHash(bc.db)
	if head == (common.Hash{}) {
		// Corrupt or empty database, init from scratch
		log.Warn("Empty database, resetting chain")
		return bc.Reset()
	}
	// Make sure the entire head block is available
	currentBlock := bc.GetBlockByHash(head)
	if currentBlock == nil {
		// Corrupt or empty database, init from scratch
		log.Warn("Head block missing, resetting chain", "hash", head)
		return bc.Reset()
	}
	// Everything seems to be fine, set as the head block
	bc.currentBlock.Store(currentBlock)
	headBlockGauge.Update(int64(currentBlock.NumberU64()))

	// Restore the last known head header
	currentHeader := currentBlock.Header()
	if head := rawdb.ReadHeadHeaderHash(bc.db); head != (common.Hash{}) {
		if header := bc.GetHeaderByHash(head); header != nil {
			currentHeader = header
		}
	}
	bc.hc.SetCurrentHeader(currentHeader)

	// Restore the last known head fast block
	bc.currentFastBlock.Store(currentBlock)
	headFastBlockGauge.Update(int64(currentBlock.NumberU64()))

	if head := rawdb.ReadHeadFastBlockHash(bc.db); head != (common.Hash{}) {
		if block := bc.GetBlockByHash(head); block != nil {
			bc.currentFastBlock.Store(block)
			headFastBlockGauge.Update(int64(block.NumberU64()))
		}
	}
	// Issue a status log for the user
	currentFastBlock := bc.CurrentFastBlock()

	headerTd := bc.GetTd(currentHeader.Hash(), currentHeader.Number[types.QuaiNetworkContext].Uint64())
	blockTd := bc.GetTd(currentBlock.Hash(), currentBlock.NumberU64())
	fastTd := bc.GetTd(currentFastBlock.Hash(), currentFastBlock.NumberU64())

	log.Info("Loaded most recent local header", "number", currentHeader.Number, "hash", currentHeader.Hash(), "td", headerTd, "age", common.PrettyAge(time.Unix(int64(currentHeader.Time), 0)))
	log.Info("Loaded most recent local full block", "number", currentBlock.Number(), "hash", currentBlock.Hash(), "td", blockTd, "age", common.PrettyAge(time.Unix(int64(currentBlock.Time()), 0)))
	log.Info("Loaded most recent local fast block", "number", currentFastBlock.Number(), "hash", currentFastBlock.Hash(), "td", fastTd, "age", common.PrettyAge(time.Unix(int64(currentFastBlock.Time()), 0)))
	if pivot := rawdb.ReadLastPivotNumber(bc.db); pivot != nil {
		log.Info("Loaded last fast-sync pivot marker", "number", *pivot)
	}
	return nil
}

// SetHead rewinds the local chain to a new head. Depending on whether the node
// was fast synced or full synced and in which state, the method will try to
// delete minimal data from disk whilst retaining chain consistency.
func (bc *BlockChain) SetHead(head uint64) error {
	_, err := bc.SetHeadBeyondRoot(head, common.Hash{})
	return err
}

// SetHeadBeyondRoot rewinds the local chain to a new head with the extra condition
// that the rewind must pass the specified state root. This method is meant to be
// used when rewinding with snapshots enabled to ensure that we go back further than
// persistent disk layer. Depending on whether the node was fast synced or full, and
// in which state, the method will try to delete minimal data from disk whilst
// retaining chain consistency.
//
// The method returns the block number where the requested root cap was found.
func (bc *BlockChain) SetHeadBeyondRoot(head uint64, root common.Hash) (uint64, error) {
	bc.chainmu.Lock()
	defer bc.chainmu.Unlock()

	// Track the block number of the requested root hash
	var rootNumber uint64 // (no root == always 0)

	// Retrieve the last pivot block to short circuit rollbacks beyond it and the
	// current freezer limit to start nuking id underflown
	pivot := rawdb.ReadLastPivotNumber(bc.db)
	frozen, _ := bc.db.Ancients()

	updateFn := func(db ethdb.KeyValueWriter, header *types.Header) (uint64, bool) {
		// Rewind the block chain, ensuring we don't end up with a stateless head
		// block. Note, depth equality is permitted to allow using SetHead as a
		// chain reparation mechanism without deleting any data!
		if currentBlock := bc.CurrentBlock(); currentBlock != nil && header.Number[types.QuaiNetworkContext].Uint64() <= currentBlock.NumberU64() {
			newHeadBlock := bc.GetBlock(header.Hash(), header.Number[types.QuaiNetworkContext].Uint64())
			if newHeadBlock == nil {
				log.Error("Gap in the chain, rewinding to genesis", "number", header.Number, "hash", header.Hash())
				newHeadBlock = bc.genesisBlock
			} else {
				// Block exists, keep rewinding until we find one with state,
				// keeping rewinding until we exceed the optional threshold
				// root hash
				beyondRoot := (root == common.Hash{}) // Flag whether we're beyond the requested root (no root, always true)

				for {
					// If a root threshold was requested but not yet crossed, check
					if root != (common.Hash{}) && !beyondRoot && newHeadBlock.Root() == root {
						beyondRoot, rootNumber = true, newHeadBlock.NumberU64()
					}
					if _, err := state.New(newHeadBlock.Root(), bc.stateCache, bc.snaps); err != nil {
						log.Trace("Block state missing, rewinding further", "number", newHeadBlock.NumberU64(), "hash", newHeadBlock.Hash())
						if pivot == nil || newHeadBlock.NumberU64() > *pivot {
							parent := bc.GetBlock(newHeadBlock.ParentHash(), newHeadBlock.NumberU64()-1)
							if parent != nil {
								newHeadBlock = parent
								continue
							}
							log.Error("Missing block in the middle, aiming genesis", "number", newHeadBlock.NumberU64()-1, "hash", newHeadBlock.ParentHash())
							newHeadBlock = bc.genesisBlock
						} else {
							log.Trace("Rewind passed pivot, aiming genesis", "number", newHeadBlock.NumberU64(), "hash", newHeadBlock.Hash(), "pivot", *pivot)
							newHeadBlock = bc.genesisBlock
						}
					}
					if beyondRoot || newHeadBlock.NumberU64() == 0 {
						log.Debug("Rewound to block with state", "number", newHeadBlock.NumberU64(), "hash", newHeadBlock.Hash())
						break
					}
					log.Debug("Skipping block with threshold state", "number", newHeadBlock.NumberU64(), "hash", newHeadBlock.Hash(), "root", newHeadBlock.Root())
					newHeadBlock = bc.GetBlock(newHeadBlock.ParentHash(), newHeadBlock.NumberU64()-1) // Keep rewinding
				}
			}
			rawdb.WriteHeadBlockHash(db, newHeadBlock.Hash())

			// Degrade the chain markers if they are explicitly reverted.
			// In theory we should update all in-memory markers in the
			// last step, however the direction of SetHead is from high
			// to low, so it's safe the update in-memory markers directly.
			bc.currentBlock.Store(newHeadBlock)
			headBlockGauge.Update(int64(newHeadBlock.NumberU64()))
		}
		// Rewind the fast block in a simpleton way to the target head
		if currentFastBlock := bc.CurrentFastBlock(); currentFastBlock != nil && header.Number[types.QuaiNetworkContext].Uint64() < currentFastBlock.NumberU64() {
			newHeadFastBlock := bc.GetBlock(header.Hash(), header.Number[types.QuaiNetworkContext].Uint64())
			// If either blocks reached nil, reset to the genesis state
			if newHeadFastBlock == nil {
				newHeadFastBlock = bc.genesisBlock
			}
			rawdb.WriteHeadFastBlockHash(db, newHeadFastBlock.Hash())

			// Degrade the chain markers if they are explicitly reverted.
			// In theory we should update all in-memory markers in the
			// last step, however the direction of SetHead is from high
			// to low, so it's safe the update in-memory markers directly.
			bc.currentFastBlock.Store(newHeadFastBlock)
			headFastBlockGauge.Update(int64(newHeadFastBlock.NumberU64()))
		}
		head := bc.CurrentBlock().NumberU64()

		// If setHead underflown the freezer threshold and the block processing
		// intent afterwards is full block importing, delete the chain segment
		// between the stateful-block and the sethead target.
		var wipe bool
		if head+1 < frozen {
			wipe = pivot == nil || head >= *pivot
		}
		return head, wipe // Only force wipe if full synced
	}
	// Rewind the header chain, deleting all block bodies until then
	delFn := func(db ethdb.KeyValueWriter, hash common.Hash, num uint64) {
		// Ignore the error here since light client won't hit this path
		frozen, _ := bc.db.Ancients()
		if num+1 <= frozen {
			// Truncate all relative data(header, total difficulty, body, receipt
			// and canonical hash) from ancient store.
			if err := bc.db.TruncateAncients(num); err != nil {
				log.Crit("Failed to truncate ancient data", "number", num, "err", err)
			}
			// Remove the hash <-> number mapping from the active store.
			rawdb.DeleteHeaderNumber(db, hash)
		} else {
			// Remove relative body and receipts from the active store.
			// The header, total difficulty and canonical hash will be
			// removed in the hc.SetHead function.
			rawdb.DeleteBody(db, hash, num)
			rawdb.DeleteReceipts(db, hash, num)
		}
		// Todo(rjl493456442) txlookup, bloombits, etc
	}
	// If SetHead was only called as a chain reparation method, try to skip
	// touching the header chain altogether, unless the freezer is broken
	if block := bc.CurrentBlock(); block.NumberU64() == head {
		if target, force := updateFn(bc.db, block.Header()); force {
			bc.hc.SetHead(target, updateFn, delFn)
		}
	} else {
		// Rewind the chain to the requested head and keep going backwards until a
		// block with a state is found or fast sync pivot is passed
		log.Warn("Rewinding blockchain", "target", head)
		bc.hc.SetHead(head, updateFn, delFn)
	}
	// Clear out any stale content from the caches
	bc.bodyCache.Purge()
	bc.bodyRLPCache.Purge()
	bc.receiptsCache.Purge()
	bc.blockCache.Purge()
	bc.txLookupCache.Purge()
	bc.futureBlocks.Purge()
	bc.externalBlockQueue.Purge()

	return rootNumber, bc.loadLastState()
}

// FastSyncCommitHead sets the current head block to the one defined by the hash
// irrelevant what the chain contents were prior.
func (bc *BlockChain) FastSyncCommitHead(hash common.Hash) error {
	// Make sure that both the block as well at its state trie exists
	block := bc.GetBlockByHash(hash)
	if block == nil {
		return fmt.Errorf("non existent block [%x..]", hash[:4])
	}
	if _, err := trie.NewSecure(block.Root(), bc.stateCache.TrieDB()); err != nil {
		return err
	}
	// If all checks out, manually set the head block
	bc.chainmu.Lock()
	bc.currentBlock.Store(block)
	headBlockGauge.Update(int64(block.NumberU64()))
	bc.chainmu.Unlock()

	// Destroy any existing state snapshot and regenerate it in the background,
	// also resuming the normal maintenance of any previously paused snapshot.
	if bc.snaps != nil {
		bc.snaps.Rebuild(block.Root())
	}
	log.Info("Committed new head block", "number", block.Number(), "hash", hash)
	return nil
}

// GasLimit returns the gas limit of the current HEAD block.
func (bc *BlockChain) GasLimit() uint64 {
	return bc.CurrentBlock().GasLimit()
}

// CurrentBlock retrieves the current head block of the canonical chain. The
// block is retrieved from the blockchain's internal cache.
func (bc *BlockChain) CurrentBlock() *types.Block {
	return bc.currentBlock.Load().(*types.Block)
}

// Snapshots returns the blockchain snapshot tree.
func (bc *BlockChain) Snapshots() *snapshot.Tree {
	return bc.snaps
}

// CurrentFastBlock retrieves the current fast-sync head block of the canonical
// chain. The block is retrieved from the blockchain's internal cache.
func (bc *BlockChain) CurrentFastBlock() *types.Block {
	return bc.currentFastBlock.Load().(*types.Block)
}

// Validator returns the current validator.
func (bc *BlockChain) Validator() Validator {
	return bc.validator
}

// Processor returns the current processor.
func (bc *BlockChain) Processor() Processor {
	return bc.processor
}

// State returns a new mutable state based on the current HEAD block.
func (bc *BlockChain) State() (*state.StateDB, error) {
	return bc.StateAt(bc.CurrentBlock().Root())
}

// StateAt returns a new mutable state based on a particular point in time.
func (bc *BlockChain) StateAt(root common.Hash) (*state.StateDB, error) {
	return state.New(root, bc.stateCache, bc.snaps)
}

// StateCache returns the caching database underpinning the blockchain instance.
func (bc *BlockChain) StateCache() state.Database {
	return bc.stateCache
}

// Reset purges the entire blockchain, restoring it to its genesis state.
func (bc *BlockChain) Reset() error {
	return bc.ResetWithGenesisBlock(bc.genesisBlock)
}

// ResetWithGenesisBlock purges the entire blockchain, restoring it to the
// specified genesis state.
func (bc *BlockChain) ResetWithGenesisBlock(genesis *types.Block) error {
	// Dump the entire block chain and purge the caches
	if err := bc.SetHead(0); err != nil {
		return err
	}
	bc.chainmu.Lock()
	defer bc.chainmu.Unlock()

	// Prepare the genesis block and reinitialise the chain
	batch := bc.db.NewBatch()
	rawdb.WriteTd(batch, genesis.Hash(), genesis.NumberU64(), genesis.Header().Difficulty)
	rawdb.WriteBlock(batch, genesis)
	if err := batch.Write(); err != nil {
		log.Crit("Failed to write genesis block", "err", err)
	}
	bc.writeHeadBlock(genesis)

	// Last update all in-memory chain markers
	bc.genesisBlock = genesis
	bc.currentBlock.Store(bc.genesisBlock)
	headBlockGauge.Update(int64(bc.genesisBlock.NumberU64()))
	bc.hc.SetGenesis(bc.genesisBlock.Header())
	bc.hc.SetCurrentHeader(bc.genesisBlock.Header())
	bc.currentFastBlock.Store(bc.genesisBlock)
	headFastBlockGauge.Update(int64(bc.genesisBlock.NumberU64()))
	return nil
}

// Export writes the active chain to the given writer.
func (bc *BlockChain) Export(w io.Writer) error {
	return bc.ExportN(w, uint64(0), bc.CurrentBlock().NumberU64())
}

// ExportN writes a subset of the active chain to the given writer.
func (bc *BlockChain) ExportN(w io.Writer, first uint64, last uint64) error {
	bc.chainmu.RLock()
	defer bc.chainmu.RUnlock()

	if first > last {
		return fmt.Errorf("export failed: first (%d) is greater than last (%d)", first, last)
	}
	log.Info("Exporting batch of blocks", "count", last-first+1)

	start, reported := time.Now(), time.Now()
	for nr := first; nr <= last; nr++ {
		block := bc.GetBlockByNumber(nr)
		if block == nil {
			return fmt.Errorf("export failed on #%d: not found", nr)
		}
		if err := block.EncodeRLP(w); err != nil {
			return err
		}
		if time.Since(reported) >= statsReportLimit {
			log.Info("Exporting blocks", "exported", block.NumberU64()-first, "elapsed", common.PrettyDuration(time.Since(start)))
			reported = time.Now()
		}
	}
	return nil
}

// writeHeadBlock injects a new head block into the current block chain. This method
// assumes that the block is indeed a true head. It will also reset the head
// header and the head fast sync block to this very same block if they are older
// or if they are on a different side chain.
//
// Note, this function assumes that the `mu` mutex is held!
func (bc *BlockChain) writeHeadBlock(block *types.Block) {
	// If the block is on a side chain or an unknown one, force other heads onto it too
	updateHeads := rawdb.ReadCanonicalHash(bc.db, block.NumberU64()) != block.Hash()

	// Add the block to the canonical chain number scheme and mark as the head
	batch := bc.db.NewBatch()
	rawdb.WriteCanonicalHash(batch, block.Hash(), block.NumberU64())
	rawdb.WriteTxLookupEntriesByBlock(batch, block)
	rawdb.WriteHeadBlockHash(batch, block.Hash())

	// If the block is better than our head or is on a different chain, force update heads
	if updateHeads {
		rawdb.WriteHeadHeaderHash(batch, block.Hash())
		rawdb.WriteHeadFastBlockHash(batch, block.Hash())
	}
	// Flush the whole batch into the disk, exit the node if failed
	if err := batch.Write(); err != nil {
		log.Crit("Failed to update chain indexes and markers", "err", err)
	}
	// Update all in-memory chain markers in the last step
	if updateHeads {
		bc.hc.SetCurrentHeader(block.Header())
		bc.currentFastBlock.Store(block)
		headFastBlockGauge.Update(int64(block.NumberU64()))
	}
	bc.currentBlock.Store(block)
	headBlockGauge.Update(int64(block.NumberU64()))
}

// Genesis retrieves the chain's genesis block.
func (bc *BlockChain) Genesis() *types.Block {
	return bc.genesisBlock
}

// GetBody retrieves a block body (transactions and uncles) from the database by
// hash, caching it if found.
func (bc *BlockChain) GetBody(hash common.Hash) *types.Body {
	// Short circuit if the body's already in the cache, retrieve otherwise
	if cached, ok := bc.bodyCache.Get(hash); ok {
		body := cached.(*types.Body)
		return body
	}
	number := bc.hc.GetBlockNumber(hash)
	if number == nil {
		return nil
	}
	body := rawdb.ReadBody(bc.db, hash, *number)
	if body == nil {
		return nil
	}
	// Cache the found body for next time and return
	bc.bodyCache.Add(hash, body)
	return body
}

// GetBodyRLP retrieves a block body in RLP encoding from the database by hash,
// caching it if found.
func (bc *BlockChain) GetBodyRLP(hash common.Hash) rlp.RawValue {
	// Short circuit if the body's already in the cache, retrieve otherwise
	if cached, ok := bc.bodyRLPCache.Get(hash); ok {
		return cached.(rlp.RawValue)
	}
	number := bc.hc.GetBlockNumber(hash)
	if number == nil {
		return nil
	}
	body := rawdb.ReadBodyRLP(bc.db, hash, *number)
	if len(body) == 0 {
		return nil
	}
	// Cache the found body for next time and return
	bc.bodyRLPCache.Add(hash, body)
	return body
}

// HasBlock checks if a block is fully present in the database or not.
func (bc *BlockChain) HasBlock(hash common.Hash, number uint64) bool {
	if bc.blockCache.Contains(hash) {
		return true
	}
	return rawdb.HasBody(bc.db, hash, number)
}

// HasFastBlock checks if a fast block is fully present in the database or not.
func (bc *BlockChain) HasFastBlock(hash common.Hash, number uint64) bool {
	if !bc.HasBlock(hash, number) {
		return false
	}
	if bc.receiptsCache.Contains(hash) {
		return true
	}
	return rawdb.HasReceipts(bc.db, hash, number)
}

// HasState checks if state trie is fully present in the database or not.
func (bc *BlockChain) HasState(hash common.Hash) bool {
	_, err := bc.stateCache.OpenTrie(hash)
	return err == nil
}

// HasBlockAndState checks if a block and associated state trie is fully present
// in the database or not, caching it if present.
func (bc *BlockChain) HasBlockAndState(hash common.Hash, number uint64) bool {
	// Check first that the block itself is known
	block := bc.GetBlock(hash, number)
	if block == nil {
		return false
	}
	return bc.HasState(block.Root())
}

// GetBlock retrieves a block from the database by hash and number,
// caching it if found.
func (bc *BlockChain) GetBlock(hash common.Hash, number uint64) *types.Block {
	// Short circuit if the block's already in the cache, retrieve otherwise
	if block, ok := bc.blockCache.Get(hash); ok {
		return block.(*types.Block)
	}
	block := rawdb.ReadBlock(bc.db, hash, number)
	if block == nil {
		return nil
	}
	// Cache the found block for next time and return
	bc.blockCache.Add(block.Hash(), block)
	return block
}

// GetBlockByHash retrieves a block from the database by hash, caching it if found.
func (bc *BlockChain) GetBlockByHash(hash common.Hash) *types.Block {
	number := bc.hc.GetBlockNumber(hash)
	if number == nil {
		return nil
	}
	return bc.GetBlock(hash, *number)
}

// GetBlockByNumber retrieves a block from the database by number, caching it
// (associated with its hash) if found.
func (bc *BlockChain) GetBlockByNumber(number uint64) *types.Block {
	hash := rawdb.ReadCanonicalHash(bc.db, number)
	if hash == (common.Hash{}) {
		return nil
	}
	return bc.GetBlock(hash, number)
}

// GetReceiptsByHash retrieves the receipts for all transactions in a given block.
func (bc *BlockChain) GetReceiptsByHash(hash common.Hash) types.Receipts {
	if receipts, ok := bc.receiptsCache.Get(hash); ok {
		return receipts.(types.Receipts)
	}
	number := rawdb.ReadHeaderNumber(bc.db, hash)
	if number == nil {
		return nil
	}
	receipts := rawdb.ReadReceipts(bc.db, hash, *number, bc.chainConfig)
	if receipts == nil {
		return nil
	}
	bc.receiptsCache.Add(hash, receipts)
	return receipts
}

// GetBlocksFromHash returns the block corresponding to hash and up to n-1 ancestors.
// [deprecated by eth/62]
func (bc *BlockChain) GetBlocksFromHash(hash common.Hash, n int) (blocks []*types.Block) {
	number := bc.hc.GetBlockNumber(hash)
	if number == nil {
		return nil
	}
	for i := 0; i < n; i++ {
		block := bc.GetBlock(hash, *number)
		if block == nil {
			break
		}
		blocks = append(blocks, block)
		hash = block.ParentHash()
		*number--
	}
	return
}

// GetUnclesInChain retrieves all the uncles from a given block backwards until
// a specific distance is reached.
func (bc *BlockChain) GetUnclesInChain(block *types.Block, length int) []*types.Header {
	uncles := []*types.Header{}
	for i := 0; block != nil && i < length; i++ {
		uncles = append(uncles, block.Uncles()...)
		block = bc.GetBlock(block.ParentHash(), block.NumberU64()-1)
	}
	return uncles
}

// GetGasUsedInChain retrieves all the gas used from a given block backwards until
// a specific distance is reached.
func (bc *BlockChain) GetGasUsedInChain(block *types.Block, length int) int64 {
	gasUsed := 0
	for i := 0; block != nil && i < length; i++ {
		gasUsed += int(block.GasUsed())
		block = bc.GetBlock(block.ParentHash(), block.NumberU64()-1)
	}
	return int64(gasUsed)
}

// GetGasUsedInChain retrieves all the gas used from a given block backwards until
// a specific distance is reached.
func (bc *BlockChain) CalculateBaseFee(header *types.Header) *big.Int {
	return misc.CalcBaseFee(bc.Config(), header, bc.GetHeaderByNumber, bc.GetUnclesInChain, bc.GetGasUsedInChain)
}

// TrieNode retrieves a blob of data associated with a trie node
// either from ephemeral in-memory cache, or from persistent storage.
func (bc *BlockChain) TrieNode(hash common.Hash) ([]byte, error) {
	return bc.stateCache.TrieDB().Node(hash)
}

// ContractCode retrieves a blob of data associated with a contract hash
// either from ephemeral in-memory cache, or from persistent storage.
func (bc *BlockChain) ContractCode(hash common.Hash) ([]byte, error) {
	return bc.stateCache.ContractCode(common.Hash{}, hash)
}

// ContractCodeWithPrefix retrieves a blob of data associated with a contract
// hash either from ephemeral in-memory cache, or from persistent storage.
//
// If the code doesn't exist in the in-memory cache, check the storage with
// new code scheme.
func (bc *BlockChain) ContractCodeWithPrefix(hash common.Hash) ([]byte, error) {
	type codeReader interface {
		ContractCodeWithPrefix(addrHash, codeHash common.Hash) ([]byte, error)
	}
	return bc.stateCache.(codeReader).ContractCodeWithPrefix(common.Hash{}, hash)
}

// Stop stops the blockchain service. If any imports are currently in progress
// it will abort them using the procInterrupt.
func (bc *BlockChain) Stop() {
	if !atomic.CompareAndSwapInt32(&bc.running, 0, 1) {
		return
	}
	// Unsubscribe all subscriptions registered from blockchain
	bc.scope.Close()
	close(bc.quit)
	bc.StopInsert()
	bc.wg.Wait()

	// Ensure that the entirety of the state snapshot is journalled to disk.
	var snapBase common.Hash
	if bc.snaps != nil {
		var err error
		if snapBase, err = bc.snaps.Journal(bc.CurrentBlock().Root()); err != nil {
			log.Error("Failed to journal state snapshot", "err", err)
		}
	}

	// Save the state of the external block cache to disk
	log.Info("Writing external blocks state to disk", "dir", bc.cacheConfig.ExternalBlockJournal)
	bc.externalBlocks.SaveToFileConcurrent(bc.cacheConfig.ExternalBlockJournal, runtime.GOMAXPROCS(0))

	// Ensure the state of a recent block is also stored to disk before exiting.
	// We're writing three different states to catch different restart scenarios:
	//  - HEAD:     So we don't need to reprocess any blocks in the general case
	//  - HEAD-1:   So we don't do large reorgs if our HEAD becomes an uncle
	//  - HEAD-127: So we have a hard limit on the number of blocks reexecuted
	if !bc.cacheConfig.TrieDirtyDisabled {
		triedb := bc.stateCache.TrieDB()

		for _, offset := range []uint64{0, 1, TriesInMemory - 1} {
			if number := bc.CurrentBlock().NumberU64(); number > offset {
				recent := bc.GetBlockByNumber(number - offset)
				if recent != nil {
					log.Info("Writing cached state to disk", "block", recent.Number(), "hash", recent.Hash(), "root", recent.Root())
					if err := triedb.Commit(recent.Root(), true, nil); err != nil {
						log.Error("Failed to commit recent state trie", "err", err)
					}
				}
			}
		}
		if snapBase != (common.Hash{}) {
			log.Info("Writing snapshot state to disk", "root", snapBase)
			if err := triedb.Commit(snapBase, true, nil); err != nil {
				log.Error("Failed to commit recent state trie", "err", err)
			}
		}
		for !bc.triegc.Empty() {
			triedb.Dereference(bc.triegc.PopItem().(common.Hash))
		}
		if size, _ := triedb.Size(); size != 0 {
			log.Error("Dangling trie nodes after full cleanup")
		}
	}
	// Ensure all live cached entries be saved into disk, so that we can skip
	// cache warmup when node restarts.
	if bc.cacheConfig.TrieCleanJournal != "" {
		triedb := bc.stateCache.TrieDB()
		triedb.SaveCache(bc.cacheConfig.TrieCleanJournal)
	}
	log.Info("Blockchain stopped")
}

// StopInsert interrupts all insertion methods, causing them to return
// errInsertionInterrupted as soon as possible. Insertion is permanently disabled after
// calling this method.
func (bc *BlockChain) StopInsert() {
	atomic.StoreInt32(&bc.procInterrupt, 1)
}

// insertStopped returns true after StopInsert has been called.
func (bc *BlockChain) insertStopped() bool {
	return atomic.LoadInt32(&bc.procInterrupt) == 1
}

func (bc *BlockChain) procFutureBlocks() {
	blocks := make([]*types.Block, 0, bc.futureBlocks.Len())
	for _, hash := range bc.futureBlocks.Keys() {
		if block, exist := bc.futureBlocks.Peek(hash); exist {
			blocks = append(blocks, block.(*types.Block))
		}
	}
	if len(blocks) > 0 {
		sort.Slice(blocks, func(i, j int) bool {
			return blocks[i].NumberU64() < blocks[j].NumberU64()
		})
		// Insert one by one as chain insertion needs contiguous ancestry between blocks
		for i := range blocks {
			bc.InsertChain(blocks[i : i+1])
		}
	}
}

// WriteStatus status of write
type WriteStatus byte

const (
	NonStatTy WriteStatus = iota
	CanonStatTy
	SideStatTy
)

// numberHash is just a container for a number and a hash, to represent a block
type numberHash struct {
	number uint64
	hash   common.Hash
}

// InsertReceiptChain attempts to complete an already existing header chain with
// transaction and receipt data.
func (bc *BlockChain) InsertReceiptChain(blockChain types.Blocks, receiptChain []types.Receipts, ancientLimit uint64) (int, error) {
	// We don't require the chainMu here since we want to maximize the
	// concurrency of header insertion and receipt insertion.
	bc.wg.Add(1)
	defer bc.wg.Done()

	var (
		ancientBlocks, liveBlocks     types.Blocks
		ancientReceipts, liveReceipts []types.Receipts
	)
	// Do a sanity check that the provided chain is actually ordered and linked
	for i := 0; i < len(blockChain); i++ {
		if i != 0 {
			if blockChain[i].NumberU64() != blockChain[i-1].NumberU64()+1 || blockChain[i].ParentHash() != blockChain[i-1].Hash() {
				log.Error("Non contiguous receipt insert", "number", blockChain[i].Number(), "hash", blockChain[i].Hash(), "parent", blockChain[i].ParentHash(),
					"prevnumber", blockChain[i-1].Number(), "prevhash", blockChain[i-1].Hash())
				return 0, fmt.Errorf("non contiguous insert: item %d is #%d [%x..], item %d is #%d [%x..] (parent [%x..])", i-1, blockChain[i-1].NumberU64(),
					blockChain[i-1].Hash().Bytes()[:4], i, blockChain[i].NumberU64(), blockChain[i].Hash().Bytes()[:4], blockChain[i].ParentHash().Bytes()[:4])
			}
		}
		if blockChain[i].NumberU64() <= ancientLimit {
			ancientBlocks, ancientReceipts = append(ancientBlocks, blockChain[i]), append(ancientReceipts, receiptChain[i])
		} else {
			liveBlocks, liveReceipts = append(liveBlocks, blockChain[i]), append(liveReceipts, receiptChain[i])
		}
	}

	var (
		stats = struct{ processed, ignored int32 }{}
		start = time.Now()
		size  = int64(0)
	)

	// updateHead updates the head fast sync block if the inserted blocks are better
	// and returns an indicator whether the inserted blocks are canonical.
	updateHead := func(head *types.Block) bool {
		bc.chainmu.Lock()
		defer bc.chainmu.Unlock()

		// Rewind may have occurred, skip in that case.
		if bc.CurrentHeader().Number[types.QuaiNetworkContext].Cmp(head.Number()) >= 0 {
			reorg, err := bc.forker.ReorgNeeded(bc.CurrentFastBlock().Header(), head.Header())
			if err != nil {
				log.Warn("Reorg failed", "err", err)
				return false
			} else if !reorg {
				return false
			}
			rawdb.WriteHeadFastBlockHash(bc.db, head.Hash())
			bc.currentFastBlock.Store(head)
			headFastBlockGauge.Update(int64(head.NumberU64()))
			return true
		}
		return false
	}

	// writeAncient writes blockchain and corresponding receipt chain into ancient store.
	//
	// this function only accepts canonical chain data. All side chain will be reverted
	// eventually.
	writeAncient := func(blockChain types.Blocks, receiptChain []types.Receipts) (int, error) {
		first := blockChain[0]
		last := blockChain[len(blockChain)-1]

		// Ensure genesis is in ancients.
		if first.NumberU64() == 1 {
			if frozen, _ := bc.db.Ancients(); frozen == 0 {
				b := bc.genesisBlock
				td := bc.genesisBlock.Difficulty()
				writeSize, err := rawdb.WriteAncientBlocks(bc.db, []*types.Block{b}, []types.Receipts{nil}, td)
				size += writeSize
				if err != nil {
					log.Error("Error writing genesis to ancients", "err", err)
					return 0, err
				}
				log.Info("Wrote genesis to ancients")
			}
		}
		// Before writing the blocks to the ancients, we need to ensure that
		// they correspond to the what the headerchain 'expects'.
		// We only check the last block/header, since it's a contiguous chain.
		if !bc.HasHeader(last.Hash(), last.NumberU64()) {
			return 0, fmt.Errorf("containing header #%d [%x..] unknown", last.Number(), last.Hash().Bytes()[:4])
		}

		// Write all chain data to ancients.
		td := bc.GetTd(first.Hash(), first.NumberU64())
		writeSize, err := rawdb.WriteAncientBlocks(bc.db, blockChain, receiptChain, td[types.QuaiNetworkContext])
		size += writeSize
		if err != nil {
			log.Error("Error importing chain data to ancients", "err", err)
			return 0, err
		}

		// Write tx indices if any condition is satisfied:
		// * If user requires to reserve all tx indices(txlookuplimit=0)
		// * If all ancient tx indices are required to be reserved(txlookuplimit is even higher than ancientlimit)
		// * If block number is large enough to be regarded as a recent block
		// It means blocks below the ancientLimit-txlookupLimit won't be indexed.
		//
		// But if the `TxIndexTail` is not nil, e.g. Geth is initialized with
		// an external ancient database, during the setup, blockchain will start
		// a background routine to re-indexed all indices in [ancients - txlookupLimit, ancients)
		// range. In this case, all tx indices of newly imported blocks should be
		// generated.
		var batch = bc.db.NewBatch()
		for _, block := range blockChain {
			if bc.txLookupLimit == 0 || ancientLimit <= bc.txLookupLimit || block.NumberU64() >= ancientLimit-bc.txLookupLimit {
				rawdb.WriteTxLookupEntriesByBlock(batch, block)
			} else if rawdb.ReadTxIndexTail(bc.db) != nil {
				rawdb.WriteTxLookupEntriesByBlock(batch, block)
			}
			stats.processed++
		}

		// Flush all tx-lookup index data.
		size += int64(batch.ValueSize())
		if err := batch.Write(); err != nil {
			// The tx index data could not be written.
			// Roll back the ancient store update.
			fastBlock := bc.CurrentFastBlock().NumberU64()
			if err := bc.db.TruncateAncients(fastBlock + 1); err != nil {
				log.Error("Can't truncate ancient store after failed insert", "err", err)
			}
			return 0, err
		}

		// Sync the ancient store explicitly to ensure all data has been flushed to disk.
		if err := bc.db.Sync(); err != nil {
			return 0, err
		}

		// Update the current fast block because all block data is now present in DB.
		previousFastBlock := bc.CurrentFastBlock().NumberU64()
		if !updateHead(blockChain[len(blockChain)-1]) {
			// We end up here if the header chain has reorg'ed, and the blocks/receipts
			// don't match the canonical chain.
			if err := bc.db.TruncateAncients(previousFastBlock + 1); err != nil {
				log.Error("Can't truncate ancient store after failed insert", "err", err)
			}
			return 0, errSideChainReceipts
		}

		// Delete block data from the main database.
		batch.Reset()
		canonHashes := make(map[common.Hash]struct{})
		for _, block := range blockChain {
			canonHashes[block.Hash()] = struct{}{}
			if block.NumberU64() == 0 {
				continue
			}
			rawdb.DeleteCanonicalHash(batch, block.NumberU64())
			rawdb.DeleteBlockWithoutNumber(batch, block.Hash(), block.NumberU64())
		}
		// Delete side chain hash-to-number mappings.
		for _, nh := range rawdb.ReadAllHashesInRange(bc.db, first.NumberU64(), last.NumberU64()) {
			if _, canon := canonHashes[nh.Hash]; !canon {
				rawdb.DeleteHeader(batch, nh.Hash, nh.Number)
			}
		}
		if err := batch.Write(); err != nil {
			return 0, err
		}
		return 0, nil
	}

	// writeLive writes blockchain and corresponding receipt chain into active store.
	writeLive := func(blockChain types.Blocks, receiptChain []types.Receipts) (int, error) {
		skipPresenceCheck := false
		batch := bc.db.NewBatch()
		for i, block := range blockChain {
			// Short circuit insertion if shutting down or processing failed
			if bc.insertStopped() {
				return 0, errInsertionInterrupted
			}
			// Short circuit if the owner header is unknown
			if !bc.HasHeader(block.Hash(), block.NumberU64()) {
				return i, fmt.Errorf("containing header #%d [%x..] unknown", block.Number(), block.Hash().Bytes()[:4])
			}
			if !skipPresenceCheck {
				// Ignore if the entire data is already known
				if bc.HasBlock(block.Hash(), block.NumberU64()) {
					stats.ignored++
					continue
				} else {
					// If block N is not present, neither are the later blocks.
					// This should be true, but if we are mistaken, the shortcut
					// here will only cause overwriting of some existing data
					skipPresenceCheck = true
				}
			}
			// Write all the data out into the database
			rawdb.WriteBody(batch, block.Hash(), block.NumberU64(), block.Body())
			rawdb.WriteReceipts(batch, block.Hash(), block.NumberU64(), receiptChain[i])
			rawdb.WriteTxLookupEntriesByBlock(batch, block) // Always write tx indices for live blocks, we assume they are needed

			// Write everything belongs to the blocks into the database. So that
			// we can ensure all components of body is completed(body, receipts,
			// tx indexes)
			if batch.ValueSize() >= ethdb.IdealBatchSize {
				if err := batch.Write(); err != nil {
					return 0, err
				}
				size += int64(batch.ValueSize())
				batch.Reset()
			}
			stats.processed++
		}
		// Write everything belongs to the blocks into the database. So that
		// we can ensure all components of body is completed(body, receipts,
		// tx indexes)
		if batch.ValueSize() > 0 {
			size += int64(batch.ValueSize())
			if err := batch.Write(); err != nil {
				return 0, err
			}
		}
		updateHead(blockChain[len(blockChain)-1])
		return 0, nil
	}

	// Write downloaded chain data and corresponding receipt chain data
	if len(ancientBlocks) > 0 {
		if n, err := writeAncient(ancientBlocks, ancientReceipts); err != nil {
			if err == errInsertionInterrupted {
				return 0, nil
			}
			return n, err
		}
	}
	// Write the tx index tail (block number from where we index) before write any live blocks
	if len(liveBlocks) > 0 && liveBlocks[0].NumberU64() == ancientLimit+1 {
		// The tx index tail can only be one of the following two options:
		// * 0: all ancient blocks have been indexed
		// * ancient-limit: the indices of blocks before ancient-limit are ignored
		if tail := rawdb.ReadTxIndexTail(bc.db); tail == nil {
			if bc.txLookupLimit == 0 || ancientLimit <= bc.txLookupLimit {
				rawdb.WriteTxIndexTail(bc.db, 0)
			} else {
				rawdb.WriteTxIndexTail(bc.db, ancientLimit-bc.txLookupLimit)
			}
		}
	}
	if len(liveBlocks) > 0 {
		if n, err := writeLive(liveBlocks, liveReceipts); err != nil {
			if err == errInsertionInterrupted {
				return 0, nil
			}
			return n, err
		}
	}

	head := blockChain[len(blockChain)-1]
	context := []interface{}{
		"count", stats.processed, "elapsed", common.PrettyDuration(time.Since(start)),
		"number", head.Number(), "hash", head.Hash(), "age", common.PrettyAge(time.Unix(int64(head.Time()), 0)),
		"size", common.StorageSize(size),
	}
	if stats.ignored > 0 {
		context = append(context, []interface{}{"ignored", stats.ignored}...)
	}
	log.Info("Imported new block receipts", context...)

	return 0, nil
}

// SetTxLookupLimit is responsible for updating the txlookup limit to the
// original one stored in db if the new mismatches with the old one.
func (bc *BlockChain) SetTxLookupLimit(limit uint64) {
	bc.txLookupLimit = limit
}

// TxLookupLimit retrieves the txlookup limit used by blockchain to prune
// stale transaction indices.
func (bc *BlockChain) TxLookupLimit() uint64 {
	return bc.txLookupLimit
}

var lastWrite uint64

// writeBlockWithoutState writes only the block and its metadata to the database,
// but does not write any state. This is used to construct competing side forks
// up to the point where they exceed the canonical total difficulty.
func (bc *BlockChain) writeBlockWithoutState(block *types.Block, td []*big.Int) (err error) {
	bc.wg.Add(1)
	defer bc.wg.Done()

	batch := bc.db.NewBatch()
	rawdb.WriteTd(batch, block.Hash(), block.NumberU64(), td)
	rawdb.WriteBlock(batch, block)
	if err := batch.Write(); err != nil {
		log.Crit("Failed to write block into disk", "err", err)
	}
	return nil
}

// writeKnownBlock updates the head block flag with a known block
// and introduces chain reorg if necessary.
func (bc *BlockChain) writeKnownBlock(block *types.Block) error {
	bc.wg.Add(1)
	defer bc.wg.Done()

	current := bc.CurrentBlock()
	if block.ParentHash() != current.Hash() {
		if err := bc.reorg(current, block); err != nil {
			return err
		}
	}
	bc.writeHeadBlock(block)
	return nil
}

// NdToTd returns the total difficulty for a header given the net difficulty
func (bc *BlockChain) NdToTd(header *types.Header, nD []*big.Int) ([]*big.Int, error) {
	if header == nil {
		return nil, errors.New("header provided to ndtotd is nil")
	}

	k := big.NewInt(0)
	k.Sub(k, header.Difficulty[0])

	prevExternTerminus := common.Hash{}
	for {
		prevExternTerminus, prevExternTd, err := bc.Engine().PreviousCoincidentOnPath(bc, header, header.Location, params.PRIME, params.PRIME)
		if err != nil {
			return nil, err

		}
		k.Add(k, prevExternTd)

		// subtract the terminal block difficulty
		k.Sub(k, bc.GetHeaderByHash(prevExternTerminus).Difficulty[0])

		if bc.hc.GetBlockNumber(prevExternTerminus) != nil {
			break
		}
		header = bc.GetHeaderByHash(prevExternTerminus)
	}
	k.Add(k, bc.GetTdByHash(prevExternTerminus)[params.PRIME])

	// adding the common total difficulty to the net
	nD[0].Add(nD[0], k)
	nD[1].Add(nD[1], k)
	nD[2].Add(nD[2], k)

	return nD, nil
}

// CalcTd calculates the TD of the given header using PCRC and CalcHLCRNetDifficulty.
func (bc *BlockChain) CalcTd(header *types.Header) ([]*big.Int, error) {
	// Check PCRC for the external block and return the terminal hash and net difficulties
	externTerminalHashes, externNetDifficulties, err := bc.PCRC(header)
	if err != nil {
		return nil, err
	}
	if externTerminalHashes[0] == bc.chainConfig.GenesisHashes[0] {
		return externNetDifficulties, nil
	}

	// Use HLCR to compute net total difficulty
	externNetTd, err := bc.CalcHLCRNetDifficulty(externTerminalHashes, externNetDifficulties)
	if err != nil {
		return nil, err
	}

	externTerminalHeader := bc.GetHeaderByHash(externTerminalHashes[0])
	externTd, err := bc.NdToTd(externTerminalHeader, externNetTd)
	if err != nil {
		return nil, err
	}

	return externTd, nil
}

// writeBlockWithState writes the block and all associated state to the database,
// but is expects the chain mutex to be held.
func (bc *BlockChain) writeBlockWithState(block *types.Block, receipts []*types.Receipt, logs []*types.Log, state *state.StateDB, linkExtBlocks []*types.ExternalBlock) error {

	externTd, err := bc.CalcTd(block.Header())
	if err != nil {
		return err
	}
	// Irrelevant of the canonical status, write the block itself to the database.
	//
	// Note all the components of block(td, hash->number map, header, body, receipts)
	// should be written atomically. BlockBatch is used for containing all components.
	blockBatch := bc.db.NewBatch()
	fmt.Println("Writing TD", externTd, block.Hash())
	rawdb.WriteTd(blockBatch, block.Hash(), block.NumberU64(), externTd)
	rawdb.WriteBlock(blockBatch, block)
	rawdb.WriteReceipts(blockBatch, block.Hash(), block.NumberU64(), receipts)
	rawdb.WritePreimages(blockBatch, state.Preimages())
	if err := blockBatch.Write(); err != nil {
		log.Crit("Failed to write block into disk", "err", err)
	}
	// Commit all cached state changes into underlying memory database.
	root, err := state.Commit(bc.chainConfig.IsEIP158(block.Number()))
	if err != nil {
		return err
	}
	triedb := bc.stateCache.TrieDB()

	// If we're running an archive node, always flush
	if bc.cacheConfig.TrieDirtyDisabled {
		if err := triedb.Commit(root, false, nil); err != nil {
			return err
		}
	} else {
		// Full but not archive node, do proper garbage collection
		triedb.Reference(root, common.Hash{}) // metadata reference to keep trie alive
		bc.triegc.Push(root, -int64(block.NumberU64()))

		if current := block.NumberU64(); current > TriesInMemory {
			// If we exceeded our memory allowance, flush matured singleton nodes to disk
			var (
				nodes, imgs = triedb.Size()
				limit       = common.StorageSize(bc.cacheConfig.TrieDirtyLimit) * 1024 * 1024
			)
			if nodes > limit || imgs > 4*1024*1024 {
				triedb.Cap(limit - ethdb.IdealBatchSize)
			}
			// Find the next state trie we need to commit
			chosen := current - TriesInMemory

			// If we exceeded out time allowance, flush an entire trie to disk
			if bc.gcproc > bc.cacheConfig.TrieTimeLimit {
				// If the header is missing (canonical chain behind), we're reorging a low
				// diff sidechain. Suspend committing until this operation is completed.
				header := bc.GetHeaderByNumber(chosen)
				if header == nil {
					log.Warn("Reorg in progress, trie commit postponed", "number", chosen)
				} else {
					// If we're exceeding limits but haven't reached a large enough memory gap,
					// warn the user that the system is becoming unstable.
					if chosen < lastWrite+TriesInMemory && bc.gcproc >= 2*bc.cacheConfig.TrieTimeLimit {
						log.Info("State in memory for too long, committing", "time", bc.gcproc, "allowance", bc.cacheConfig.TrieTimeLimit, "optimum", float64(chosen-lastWrite)/TriesInMemory)
					}
					// Flush an entire trie and restart the counters
					triedb.Commit(header.Root[types.QuaiNetworkContext], true, nil)
					lastWrite = chosen
					bc.gcproc = 0
				}
			}
			// Garbage collect anything below our required write retention
			for !bc.triegc.Empty() {
				root, number := bc.triegc.Pop()
				if uint64(-number) > chosen {
					bc.triegc.Push(root, number)
					break
				}
				triedb.Dereference(root.(common.Hash))
			}
		}
	}
	return nil
}

// WriteBlockWithState writes the block and all associated state to the database.
func (bc *BlockChain) WriteBlockAndSetHead(block *types.Block, receipts []*types.Receipt, logs []*types.Log, state *state.StateDB, linkExtBlocks []*types.ExternalBlock, emitHeadEvent bool) (status WriteStatus, err error) {
	if !bc.chainmu.TryLock() {
		return NonStatTy, errChainStopped
	}
	defer bc.chainmu.Unlock()

	return bc.writeBlockAndSetHead(block, receipts, logs, state, linkExtBlocks, emitHeadEvent)
}

// writeBlockAndSetHead writes the block and all associated state to the database,
// and also it applies the given block as the new chain head. This function expects
// the chain mutex to be held.
func (bc *BlockChain) writeBlockAndSetHead(block *types.Block, receipts []*types.Receipt, logs []*types.Log, state *state.StateDB, linkExtBlocks []*types.ExternalBlock, emitHeadEvent bool) (status WriteStatus, err error) {
	if err := bc.writeBlockWithState(block, receipts, logs, state, linkExtBlocks); err != nil {
		return NonStatTy, err
	}
	currentBlock := bc.CurrentBlock()
	reorg, err := bc.forker.ReorgNeeded(currentBlock.Header(), block.Header())
	if err != nil {
		return NonStatTy, err
	}

	// If the total difficulty is higher than our known, add it to the canonical chain
	// Second clause in the if statement reduces the vulnerability to selfish mining.
	// Please refer to http://www.cs.cornell.edu/~ie53/publications/btcProcFC.pdf
	if reorg {
		// Reorganise the chain if the parent is not the head block
		if block.ParentHash() != currentBlock.Hash() {
			if err := bc.reorg(currentBlock, block); err != nil {
				return NonStatTy, err
			}
		}
		status = CanonStatTy
		if err := bc.CheckLinkExtBlocks(block, linkExtBlocks); err != nil {
			return NonStatTy, err
		}
	} else {
		status = SideStatTy
	}
	// Set new head.
	if status == CanonStatTy {
		bc.writeHeadBlock(block)
	}
	bc.futureBlocks.Remove(block.Hash())

	if status == CanonStatTy {
		bc.chainFeed.Send(ChainEvent{Block: block, Hash: block.Hash(), Logs: logs})
		if len(logs) > 0 {
			bc.logsFeed.Send(logs)
		}
		// In theory we should fire a ChainHeadEvent when we inject
		// a canonical block, but sometimes we can insert a batch of
		// canonicial blocks. Avoid firing too many ChainHeadEvents,
		// we will fire an accumulated ChainHeadEvent and disable fire
		// event here.
		if emitHeadEvent {
			bc.chainHeadFeed.Send(ChainHeadEvent{Block: block})
		}
	} else {
		bc.chainUncleFeed.Send(block.Header())
		bc.chainSideFeed.Send(ChainSideEvent{Block: block})
	}
	return status, nil
}

// getHierarchicalTD retrieves the local and extern td for two blocks. Taking hierarchical order into an account.
<<<<<<< HEAD
func (bc *BlockChain) getHierarchicalTD(currentBlock *types.Block, block *types.Block) (*big.Int, *big.Int, error) {
	var localOrder int
	var err error
	if currentBlock.NumberU64() == 0 {
		localOrder = types.QuaiNetworkContext
	} else {
		localOrder, err = bc.Engine().GetDifficultyOrder(currentBlock.Header())
		if err != nil {
			return nil, nil, err
		}
	}

	externOrder, err := bc.Engine().GetDifficultyOrder(block.Header())
	if err != nil {
		return nil, nil, err
	}

	fmt.Println("Local Order ", localOrder, " Extern Order", externOrder)

	localHeader := currentBlock.Header()
	externHeader := block.Header()

	localTd, externTd := big.NewInt(0), big.NewInt(0)
	// If the incoming block is a coincident block
	if externOrder < localOrder {
		var lowestOrder int
		externTd, lowestOrder, err = bc.AggregateTotalDifficulty(localOrder, block.Header())
		if err != nil {
			return nil, nil, err
		}

		// get coincident and get the Total difficulty of it
		localHeader, err = bc.Engine().GetCoincidentAtOrder(bc, types.QuaiNetworkContext, lowestOrder, currentBlock.Header())
		if err != nil {
			return nil, nil, err
		}

		localBlock := bc.GetBlockByHash(localHeader.Hash())
		localTd = bc.GetTd(localHeader.Hash(), localBlock.NumberU64())
	} else if localOrder < externOrder {
		// get coincident and get the Total difficulty of it
		localTd = bc.GetTd(currentBlock.Header().Hash(), currentBlock.NumberU64())

		externHeader, err = bc.Engine().GetCoincidentAtOrder(bc, types.QuaiNetworkContext, localOrder, block.Header())
		if err != nil {
			return nil, nil, err
		}

		externBlock := bc.GetBlockByHash(externHeader.Hash())
		fmt.Println("case 2: externHeader", externHeader.Number, externHeader.Location, externHeader.Hash())
		// If we are building on the same point
		if localHeader.Hash() == externHeader.Hash() {
			ptd := bc.GetTd(block.ParentHash(), block.NumberU64()-1)
			if ptd == nil {
				return nil, nil, err
			}
			externTd = new(big.Int).Add(block.Difficulty(), ptd)
			fmt.Println("case 2: GetTD with add", block.Difficulty(), ptd)
		} else {
			fmt.Println("case 2: GetTD for externHeader without add ")
			externTd = bc.GetTd(externHeader.Hash(), externBlock.NumberU64())
		}
	} else if localOrder < types.QuaiNetworkContext {
		localTd = bc.GetTd(currentBlock.Header().Hash(), currentBlock.NumberU64())
		externTd, _, err = bc.AggregateTotalDifficulty(localOrder+1, block.Header())
		if err != nil {
			return nil, nil, err
		}
	} else {
		// If the localHeader and the externHeader order is same as the chain context, we need
		// to ensure that the previous coincident of the externHeader matches the previous coincident
		// of the localHeader. This makes sure that the imported chain with externHeader doesn't outrun
		// the chain.
		if types.QuaiNetworkContext > 0 {
			localPrevCoincident, _ := bc.Engine().GetCoincidentAtOrder(bc, localOrder, localOrder-1, localHeader)
			externPrevCoincident, _ := bc.Engine().GetCoincidentAtOrder(bc, localOrder, localOrder-1, externHeader)
			if localPrevCoincident.Hash() != externPrevCoincident.Hash() {
				return nil, nil, err
			}
		}

		ptd := bc.GetTd(block.ParentHash(), block.NumberU64()-1)
		if ptd == nil {
			return nil, nil, err
		}
		externTd = new(big.Int).Add(block.Difficulty(), ptd)
		localTd = bc.GetTd(currentBlock.Hash(), currentBlock.NumberU64())
	}

	return externTd, localTd, nil
=======
func (bc *BlockChain) getHierarchicalTD(currentBlock *types.Block, block *types.Block) ([]*big.Int, []*big.Int, error) {
	return currentBlock.Header().Difficulty, block.Header().Difficulty, nil
>>>>>>> 13012756
}

// addFutureBlock checks if the block is within the max allowed window to get
// accepted for future processing, and returns an error if the block is too far
// ahead and was not added.
func (bc *BlockChain) addFutureBlock(block *types.Block) error {
	max := uint64(time.Now().Unix() + maxTimeFutureBlocks)
	if block.Time() > max {
		return fmt.Errorf("future block timestamp %v > allowed %v", block.Time(), max)
	}
	bc.futureBlocks.Add(block.Hash(), block)
	return nil
}

// AddExternalBlocks adds a group of external blocks to the cache
func (bc *BlockChain) AddExternalBlocks(blocks []*types.ExternalBlock) error {
	for _, extBlock := range blocks {
		err := bc.AddExternalBlock(extBlock)
		if err != nil {
			return err
		}
	}
	return nil
}

// addExternalBlock adds the received block to the external block cache.
func (bc *BlockChain) AddExternalBlock(block *types.ExternalBlock) error {
	context := []interface{}{
		"context", block.Context(), "numbers", block.Header().Number, "hash", block.Hash(), "location", block.Header().Location,
		"txs", len(block.Transactions()), "receipts", len(block.Receipts()),
	}
	log.Info("Adding external block", context...)
	data, err := rlp.EncodeToBytes(block)
	if err != nil {
		log.Crit("Failed to RLP encode external block", "err", err)
	}
	bc.externalBlocks.Set(block.CacheKey(), data)
	return nil
}

// ReOrgRollBack compares the difficulty of the newchain and oldchain. Rolls back
// the current header to the position where the reorg took place in a higher context
func (bc *BlockChain) ReOrgRollBack(header *types.Header) error {
	log.Info("Rolling back header beyond", "hash", header.Hash())
	bc.reorgmu.Lock()
	defer bc.reorgmu.Unlock()
	var (
		deletedTxs  types.Transactions
		deletedLogs [][]*types.Log

		// collectLogs collects the logs that were generated or removed during
		// the processing of the block that corresponds with the given hash.
		// These logs are later announced as deleted or reborn
		collectLogs = func(hash common.Hash) {
			number := bc.hc.GetBlockNumber(hash)
			if number == nil {
				return
			}
			receipts := rawdb.ReadReceipts(bc.db, hash, *number, bc.chainConfig)

			var logs []*types.Log
			for _, receipt := range receipts {
				for _, log := range receipt.Logs {
					l := *log
					l.Removed = true
					logs = append(logs, &l)
				}
			}
			if len(logs) > 0 {
				deletedLogs = append(deletedLogs, logs)
			}
		}
		// mergeLogs returns a merged log slice with specified sort order.
		mergeLogs = func(logs [][]*types.Log, reverse bool) []*types.Log {
			var ret []*types.Log
			if reverse {
				for i := len(logs) - 1; i >= 0; i-- {
					ret = append(ret, logs[i]...)
				}
			} else {
				for i := 0; i < len(logs); i++ {
					ret = append(ret, logs[i]...)
				}
			}
			return ret
		}
	)

	if header != nil {
		// get the commonBlock
		commonBlock := bc.GetBlockByHash(header.Hash())

		// if commonBlock isn't canoncial in our chain, do not reorg
		// because commonBlock parentHash could potentially be in our chain.

		// if a block with this hash does not exist then we dont have to roll back
		if commonBlock == nil {
			return nil
		}
		// get the current head in this chain
		currentBlock := bc.CurrentBlock()
		for {
			deletedTxs = append(deletedTxs, currentBlock.Transactions()...)
			collectLogs(currentBlock.Hash())
			if currentBlock.Hash() == commonBlock.Hash() {
				break
			}

			currentBlock = bc.GetBlock(currentBlock.ParentHash(), currentBlock.NumberU64()-1)
			if currentBlock == nil {
				return fmt.Errorf("invalid current chain")
			}
		}

		// Additional step is needed since we want to rollback 1 past the commonBlock.
		deletedTxs = append(deletedTxs, currentBlock.Transactions()...)
		collectLogs(currentBlock.Hash())
		currentBlock = bc.GetBlock(currentBlock.ParentHash(), currentBlock.NumberU64()-1)
		if currentBlock == nil {
			return fmt.Errorf("invalid current chain")
		}

		// set the head back to the block before the rollback point
		if err := bc.SetHead(commonBlock.NumberU64() - 1); err != nil {
			return err
		}
		// writing the head to the blockchain state
		bc.writeHeadBlock(currentBlock)
		bc.futureBlocks.Remove(currentBlock.Hash())

		// get all the receipts and extract the logs from it
		receipts := bc.GetReceiptsByHash(currentBlock.Hash())
		var logs []*types.Log

		for _, receipt := range receipts {
			logs = append(logs, receipt.Logs...)
		}
		// send a chain event so that it updates the pending header
		bc.chainFeed.Send(ChainEvent{Block: currentBlock, Hash: currentBlock.Hash(), Logs: logs})
		bc.chainHeadFeed.Send(ChainHeadEvent{Block: currentBlock})

		log.Info("Header is now rolled back and the current head is at block with ", "Hash ", bc.CurrentBlock().Hash(), " Number ", bc.CurrentBlock().NumberU64())

		// Delete useless indexes right now which includes the non-canonical
		// transaction indexes, canonical chain indexes which above the head.
		indexesBatch := bc.db.NewBatch()
		for _, tx := range deletedTxs {
			rawdb.DeleteTxLookupEntry(indexesBatch, tx.Hash())
		}

		// Delete any canonical number assignments above the new head
		number := bc.CurrentBlock().NumberU64()
		for i := number + 1; ; i++ {
			hash := rawdb.ReadCanonicalHash(bc.db, i)
			if hash == (common.Hash{}) {
				break
			}
			rawdb.DeleteCanonicalHash(indexesBatch, i)
		}
		if err := indexesBatch.Write(); err != nil {
			log.Crit("Failed to delete useless indexes", "err", err)
		}

		// send the deleted logs to the removed logs feed
		if len(deletedLogs) > 0 {
			bc.rmLogsFeed.Send(RemovedLogsEvent{mergeLogs(deletedLogs, true)})
		}
	} else {
		return fmt.Errorf("reorg header was null")
	}

	return nil
}

// InsertChain attempts to insert the given batch of blocks in to the canonical
// chain or, otherwise, create a fork. If an error is returned it will return
// the index number of the failing block as well an error describing what went
// wrong. After insertion is done, all accumulated events will be fired.
func (bc *BlockChain) InsertChain(chain types.Blocks) (int, error) {
	// Sanity check that we have something meaningful to import
	if len(chain) == 0 {
		return 0, nil
	}

	bc.blockProcFeed.Send(true)
	defer bc.blockProcFeed.Send(false)

	// Remove already known canon-blocks
	var (
		block, prev *types.Block
	)
	// Do a sanity check that the provided chain is actually ordered and linked
	for i := 1; i < len(chain); i++ {
		block = chain[i]
		prev = chain[i-1]
		if block.NumberU64() != prev.NumberU64()+1 || block.ParentHash() != prev.Hash() {
			// Chain broke ancestry, log a message (programming error) and skip insertion
			log.Error("Non contiguous block insert", "number", block.Number(), "hash", block.Hash(),
				"parent", block.ParentHash(), "prevnumber", prev.Number(), "prevhash", prev.Hash())

			return 0, fmt.Errorf("non contiguous insert: item %d is #%d [%x..], item %d is #%d [%x..] (parent [%x..])", i-1, prev.NumberU64(),
				prev.Hash().Bytes()[:4], i, block.NumberU64(), block.Hash().Bytes()[:4], block.ParentHash().Bytes()[:4])
		}
	}
	// Pre-checks passed, start the full block imports
	bc.reorgmu.Lock()
	bc.chainmu.Lock()
	n, err := bc.insertChain(chain, true, true)
	bc.chainmu.Unlock()
	bc.reorgmu.Unlock()

	return n, err
}

// InsertChainWithoutSealVerification works exactly the same
// except for seal verification, seal verification is omitted
func (bc *BlockChain) InsertChainWithoutSealVerification(block *types.Block) (int, error) {
	bc.blockProcFeed.Send(true)
	defer bc.blockProcFeed.Send(false)

	// Pre-checks passed, start the full block imports
	bc.wg.Add(1)
	bc.chainmu.Lock()
	n, err := bc.insertChain(types.Blocks([]*types.Block{block}), false, true)
	bc.chainmu.Unlock()
	bc.wg.Done()

	return n, err
}

// insertChain is the internal implementation of InsertChain, which assumes that
// 1) chains are contiguous, and 2) The chain mutex is held.
//
// This method is split out so that import batches that require re-injecting
// historical blocks can do so without releasing the lock, which could lead to
// racey behaviour. If a sidechain import is in progress, and the historic state
// is imported, but then new canon-head is added before the actual sidechain
// completes, then the historic state could be pruned again
<<<<<<< HEAD
func (bc *BlockChain) insertChain(chain types.Blocks, verifySeals bool) (int, error) {
	for _, block := range chain {
		fmt.Println("InsertChain block:", block.Header().Number, block.Hash())
	}

=======
func (bc *BlockChain) insertChain(chain types.Blocks, verifySeals bool, setHead bool) (int, error) {
>>>>>>> 13012756
	// If the chain is terminating, don't even bother starting up
	if atomic.LoadInt32(&bc.procInterrupt) == 1 {
		return 0, nil
	}
	// Start a parallel signature recovery (signer will fluke on fork transition, minimal perf loss)
	senderCacher.recoverFromBlocks(types.MakeSigner(bc.chainConfig, chain[0].Number()), chain)

	var (
		stats     = insertStats{startTime: mclock.Now()}
		lastCanon *types.Block
	)
	// Fire a single chain head event if we've progressed the chain
	defer func() {
		if lastCanon != nil && bc.CurrentBlock().Hash() == lastCanon.Hash() {
			bc.chainHeadFeed.Send(ChainHeadEvent{lastCanon})
		}
	}()
	// Start the parallel header verifier
	headers := make([]*types.Header, len(chain))
	seals := make([]bool, len(chain))

	for i, block := range chain {
		headers[i] = block.Header()
		seals[i] = verifySeals
	}
	abort, results := bc.engine.VerifyHeaders(bc, headers, seals)
	defer close(abort)

	// Peek the error for the first block to decide the directing import logic
	it := newInsertIterator(chain, results, bc.validator)
	block, err := it.next()

	// Left-trim all the known blocks
	if err == ErrKnownBlock {
		// First block (and state) is known
		//   1. We did a roll-back, and should now do a re-import
		//   2. The block is stored as a sidechain, and is lying about it's stateroot, and passes a stateroot
		// 	    from the canonical chain, which has not been verified.
		// Skip all known blocks that are behind us
		var (
			reorg   bool
			current = bc.CurrentBlock()
		)
		for block != nil && err == ErrKnownBlock {
<<<<<<< HEAD
			externTd, localTd, err = bc.getHierarchicalTD(current, block)
=======
			reorg, err = bc.forker.ReorgNeeded(current.Header(), block.Header())
>>>>>>> 13012756
			if err != nil {
				return it.index, err
			}
			fmt.Println("Extern:", block.Hash(), block.Header().Number)
			fmt.Println("Local:", current.Hash(), current.Header().Number)
			if reorg {
				break
			}
			log.Info("Ignoring already known block", "number", block.Number(), "hash", block.Hash())
			stats.ignored++

			block, err = it.next()
		}
		// The remaining blocks are still known blocks, the only scenario here is:
		// During the fast sync, the pivot point is already submitted but rollback
		// happens. Then node resets the head full block to a lower height via `rollback`
		// and leaves a few known blocks in the database.
		//
		// When node runs a fast sync again, it can re-import a batch of known blocks via
		// `insertChain` while a part of them have higher total difficulty than current
		// head full block(new pivot point).
		for block != nil && err == ErrKnownBlock {
			log.Info("Writing previously known block", "number", block.Number(), "hash", block.Hash())
			if err := bc.writeKnownBlock(block); err != nil {
				return it.index, err
			}
			lastCanon = block

			block, err = it.next()
		}
		// Falls through to the block import
	}
	switch {
	// First block is pruned, insert as sidechain and reorg only if TD grows enough
	case errors.Is(err, consensus.ErrPrunedAncestor):
		log.Debug("Pruned ancestor, inserting as sidechain", "number", block.Number(), "hash", block.Hash())
		return bc.insertSideChain(block, it)

	// First block is future, shove it (and all children) to the future queue (unknown ancestor)
	case errors.Is(err, consensus.ErrFutureBlock) || (errors.Is(err, consensus.ErrUnknownAncestor) && bc.futureBlocks.Contains(it.first().ParentHash())):
		for block != nil && (it.index == 0 || errors.Is(err, consensus.ErrUnknownAncestor)) {
			log.Debug("Future block, postponing import", "number", block.Number(), "hash", block.Hash())
			if err := bc.addFutureBlock(block); err != nil {
				return it.index, err
			}
			block, err = it.next()
		}
		stats.queued += it.processed()
		stats.ignored += it.remaining()

		// If there are any still remaining, mark as ignored
		return it.index, err

		// Some other error occurred, abort
	case err != nil:
		bc.futureBlocks.Remove(block.Hash())
		stats.ignored += len(it.chain)
		bc.reportBlock(block, nil, err)
		return it.index, err
	}
	// No validation errors for the first block (or chain prefix skipped)
	var activeState *state.StateDB
	defer func() {
		// The chain importer is starting and stopping trie prefetchers. If a bad
		// block or other error is hit however, an early return may not properly
		// terminate the background threads. This defer ensures that we clean up
		// and dangling prefetcher, without defering each and holding on live refs.
		if activeState != nil {
			activeState.StopPrefetcher()
		}
	}()

	for _, block := range chain {
		fmt.Println("InsertChain block:", block.Header().Number, block.Hash())
	}
	for ; block != nil && err == nil || err == ErrKnownBlock; block, err = it.next() {
		// If the chain is terminating, stop processing blocks
		if bc.insertStopped() {
			log.Debug("Abort during block processing")
			break
		}
		// If the header is a banned one, straight out abort
		if BadHashes[block.Hash()] {
			bc.reportBlock(block, nil, ErrBannedHash)
			return it.index, ErrBannedHash
		}
		fmt.Println("InsertChain err:", err)
		// If the block is known (in the middle of the chain), it's a special case for
		// Clique blocks where they can share state among each other, so importing an
		// older block might complete the state of the subsequent one. In this case,
		// just skip the block (we already validated it once fully (and crashed), since
		// its header and body was already in the database).
		if err == ErrKnownBlock {
			logger := log.Debug
			if bc.chainConfig.Clique == nil {
				logger = log.Warn
			}
			logger("Inserted known block", "number", block.Number(), "hash", block.Hash(),
				"uncles", len(block.Uncles()), "txs", len(block.Transactions()), "gas", block.GasUsed(),
				"root", block.Root())

			// Special case. Commit the empty receipt slice if we meet the known
			// block in the middle. It can only happen in the clique chain. Whenever
			// we insert blocks via `insertSideChain`, we only commit `td`, `header`
			// and `body` if it's non-existent. Since we don't have receipts without
			// reexecution, so nothing to commit. But if the sidechain will be adpoted
			// as the canonical chain eventually, it needs to be reexecuted for missing
			// state, but if it's this special case here(skip reexecution) we will lose
			// the empty receipt entry.
			if len(block.Transactions()) == 0 {
				rawdb.WriteReceipts(bc.db, block.Hash(), block.NumberU64(), nil)
			} else {
				log.Error("Please file an issue, skip known block execution without receipt",
					"hash", block.Hash(), "number", block.NumberU64())
			}
			if err := bc.writeKnownBlock(block); err != nil {
				return it.index, err
			}
			stats.processed++

			// We can assume that logs are empty here, since the only way for consecutive
			// Clique blocks to have the same state is if there are no transactions.
			lastCanon = block
			continue
		}
		// Retrieve the parent block and it's state to execute on top
		start := time.Now()

		parent := it.previous()
		if parent == nil {
			parent = bc.GetHeader(block.ParentHash(), block.NumberU64()-1)
		}
		statedb, err := state.New(parent.Root[types.QuaiNetworkContext], bc.stateCache, bc.snaps)
		if err != nil {
			return it.index, err
		}
		// Enable prefetching to pull in trie node paths while processing transactions
		statedb.StartPrefetcher("chain")
		activeState = statedb

		// If we have a followup block, run that against the current state to pre-cache
		// transactions and probabilistically some of the account/storage trie nodes.
		var followupInterrupt uint32
		if !bc.cacheConfig.TrieCleanNoPrefetch {
			if followup, err := it.peek(); followup != nil && err == nil {
				throwaway, _ := state.New(parent.Root[types.QuaiNetworkContext], bc.stateCache, bc.snaps)

				go func(start time.Time, followup *types.Block, throwaway *state.StateDB, interrupt *uint32) {
					bc.prefetcher.Prefetch(followup, throwaway, bc.vmConfig, &followupInterrupt)

					blockPrefetchExecuteTimer.Update(time.Since(start))
					if atomic.LoadUint32(interrupt) == 1 {
						blockPrefetchInterruptMeter.Mark(1)
					}
				}(time.Now(), followup, throwaway, &followupInterrupt)
			}
		}
		// Process block using the parent state as reference point
		substart := time.Now()

		// If in Prime or Region, take to see if we have already included the hash in the lower level.
		// TODO: #179 Extend CheckHashInclusion to if the hash was ever included in the chain, not just the parent.
		err = bc.CheckHashInclusion(block.Header(), parent)
		if err != nil {
			bc.reportBlock(block, make(types.Receipts, 0), err)
			bc.chainUncleFeed.Send(block.Header())
			bc.futureBlocks.Remove(block.Hash())
			return it.index, err
		}

		// Process our block and retrieve external blocks.
		receipts, logs, usedGas, externalBlocks, err := bc.processor.Process(block, statedb, bc.vmConfig)
		if err != nil {
			bc.reportBlock(block, receipts, err)
			atomic.StoreUint32(&followupInterrupt, 1)
			bc.futureBlocks.Remove(block.Hash())
			return it.index, err
		}
		// Update the metrics touched during block processing
		accountReadTimer.Update(statedb.AccountReads)                 // Account reads are complete, we can mark them
		storageReadTimer.Update(statedb.StorageReads)                 // Storage reads are complete, we can mark them
		accountUpdateTimer.Update(statedb.AccountUpdates)             // Account updates are complete, we can mark them
		storageUpdateTimer.Update(statedb.StorageUpdates)             // Storage updates are complete, we can mark them
		snapshotAccountReadTimer.Update(statedb.SnapshotAccountReads) // Account reads are complete, we can mark them
		snapshotStorageReadTimer.Update(statedb.SnapshotStorageReads) // Storage reads are complete, we can mark them
		triehash := statedb.AccountHashes + statedb.StorageHashes     // Save to not double count in validation
		trieproc := statedb.SnapshotAccountReads + statedb.AccountReads + statedb.AccountUpdates
		trieproc += statedb.SnapshotStorageReads + statedb.StorageReads + statedb.StorageUpdates

		blockExecutionTimer.Update(time.Since(substart) - trieproc - triehash)

		// Validate the state using the default validator
		substart = time.Now()
		if err := bc.validator.ValidateState(block, statedb, receipts, usedGas); err != nil {
			bc.reportBlock(block, receipts, err)
			atomic.StoreUint32(&followupInterrupt, 1)
			return it.index, err
		}
		proctime := time.Since(start)

		// Update the metrics touched during block validation
		accountHashTimer.Update(statedb.AccountHashes) // Account hashes are complete, we can mark them
		storageHashTimer.Update(statedb.StorageHashes) // Storage hashes are complete, we can mark them

		blockValidationTimer.Update(time.Since(substart) - (statedb.AccountHashes + statedb.StorageHashes - triehash))

		linkExtBlocks, err := bc.engine.GetLinkExternalBlocks(bc, block.Header(), true)
		if err != nil {
			bc.reportBlock(block, receipts, err)
			bc.chainUncleFeed.Send(block.Header())
			return it.index, err
		}

		// Write the block to the chain and get the status.
		substart = time.Now()
		var status WriteStatus
		if !setHead {
			// Don't set the head, only insert the block
			err = bc.writeBlockWithState(block, receipts, logs, statedb, linkExtBlocks)
		} else {
			status, err = bc.writeBlockAndSetHead(block, receipts, logs, statedb, linkExtBlocks, false)
		}
		atomic.StoreUint32(&followupInterrupt, 1)
		if err != nil {
			bc.reportBlock(block, receipts, err)
			bc.chainUncleFeed.Send(block.Header())
			return it.index, err
		}

		// Update the metrics touched during block commit
		accountCommitTimer.Update(statedb.AccountCommits)   // Account commits are complete, we can mark them
		storageCommitTimer.Update(statedb.StorageCommits)   // Storage commits are complete, we can mark them
		snapshotCommitTimer.Update(statedb.SnapshotCommits) // Snapshot commits are complete, we can mark them

		blockWriteTimer.Update(time.Since(substart) - statedb.AccountCommits - statedb.StorageCommits - statedb.SnapshotCommits)
		blockInsertTimer.UpdateSince(start)

		if !setHead {
			// We did not setHead, so we don't have any stats to update
			log.Info("Inserted block", "number", block.Number(), "hash", block.Hash(), "txs", len(block.Transactions()), "elapsed", common.PrettyDuration(time.Since(start)))
			return it.index, nil
		}

		switch status {
		case CanonStatTy:
			bc.StoreExternalBlocks(linkExtBlocks)
			log.Info("Inserted new block", "number", block.Header().Number, "hash", block.Hash(), "extBlocks", len(externalBlocks),
				"uncles", len(block.Uncles()), "txs", len(block.Transactions()), "gas", block.GasUsed(),
				"elapsed", common.PrettyDuration(time.Since(start)),
				"root", block.Root())

			lastCanon = block

			// Only count canonical blocks for GC processing time
			bc.gcproc += proctime

		case SideStatTy:
			log.Info("Inserted forked block", "number", block.Number(), "hash", block.Hash(),
				"diff", block.Difficulty(), "elapsed", common.PrettyDuration(time.Since(start)),
				"txs", len(block.Transactions()), "gas", block.GasUsed(), "uncles", len(block.Uncles()),
				"root", block.Root())

		default:
			// This in theory is impossible, but lets be nice to our future selves and leave
			// a log, instead of trying to track down blocks imports that don't emit logs.
			log.Info("Inserted block with unknown status", "number", block.Number(), "hash", block.Hash(),
				"diff", block.Difficulty(), "elapsed", common.PrettyDuration(time.Since(start)),
				"txs", len(block.Transactions()), "gas", block.GasUsed(), "uncles", len(block.Uncles()),
				"root", block.Root())
		}
		stats.processed++
		stats.usedGas += usedGas

		dirty, _ := bc.stateCache.TrieDB().Size()
		stats.report(chain, it.index, dirty)
	}
	// Any blocks remaining here? The only ones we care about are the future ones
	if block != nil && errors.Is(err, consensus.ErrFutureBlock) {
		if err := bc.addFutureBlock(block); err != nil {
			return it.index, err
		}
		block, err = it.next()

		for ; block != nil && errors.Is(err, consensus.ErrUnknownAncestor); block, err = it.next() {
			if err := bc.addFutureBlock(block); err != nil {
				return it.index, err
			}
			stats.queued++
		}
	}
	stats.ignored += it.remaining()

	return it.index, err
}

// insertSideChain is called when an import batch hits upon a pruned ancestor
// error, which happens when a sidechain with a sufficiently old fork-block is
// found.
//
// The method writes all (header-and-body-valid) blocks to disk, then tries to
// switch over to the new chain if the TD exceeded the current chain.
func (bc *BlockChain) insertSideChain(block *types.Block, it *insertIterator) (int, error) {
	var (
		externTd  []*big.Int
		lastBlock = block
		current   = bc.CurrentBlock()
	)
	// The first sidechain block error is already verified to be ErrPrunedAncestor.
	// Since we don't import them here, we expect ErrUnknownAncestor for the remaining
	// ones. Any other errors means that the block is invalid, and should not be written
	// to disk.
	err := consensus.ErrPrunedAncestor
	for ; block != nil && errors.Is(err, consensus.ErrPrunedAncestor); block, err = it.next() {
		// Check the canonical state root for that number
		if number := block.NumberU64(); current.NumberU64() >= number {
			canonical := bc.GetBlockByNumber(number)
			if canonical != nil && canonical.Hash() == block.Hash() {
				// Not a sidechain block, this is a re-import of a canon block which has it's state pruned

				// Collect the TD of the block. Since we know it's a canon one,
				// we can get it directly, and not (like further below) use
				// the parent and then add the block on top
				externTd = bc.GetTd(block.Hash(), block.NumberU64())
				continue
			}
			if canonical != nil && canonical.Root() == block.Root() {
				// This is most likely a shadow-state attack. When a fork is imported into the
				// database, and it eventually reaches a block height which is not pruned, we
				// just found that the state already exist! This means that the sidechain block
				// refers to a state which already exists in our canon chain.
				//
				// If left unchecked, we would now proceed importing the blocks, without actually
				// having verified the state of the previous blocks.
				log.Warn("Sidechain ghost-state attack detected", "number", block.NumberU64(), "sideroot", block.Root(), "canonroot", canonical.Root())

				// If someone legitimately side-mines blocks, they would still be imported as usual. However,
				// we cannot risk writing unverified blocks to disk when they obviously target the pruning
				// mechanism.
				return it.index, errors.New("sidechain ghost-state attack")
			}
		}
		if externTd == nil {
			externTd, err = bc.CalcTd(block.Header())
			if err != nil {
				return it.index, err
			}
		}

		if !bc.HasBlock(block.Hash(), block.NumberU64()) {
			start := time.Now()
			if err := bc.writeBlockWithoutState(block, externTd); err != nil {
				return it.index, err
			}
			log.Debug("Injected sidechain block", "number", block.Number(), "hash", block.Hash(),
				"diff", block.Difficulty(), "elapsed", common.PrettyDuration(time.Since(start)),
				"txs", len(block.Transactions()), "gas", block.GasUsed(), "uncles", len(block.Uncles()),
				"root", block.Root())
		}
		lastBlock = block
	}
	// At this point, we've written all sidechain blocks to database. Loop ended
	// either on some other error or all were processed. If there was some other
	// error, we can ignore the rest of those blocks.
	//
	// If the externTd was larger than our local TD, we now need to reimport the previous
	// blocks to regenerate the required state
	reorg, err := bc.forker.ReorgNeeded(current.Header(), lastBlock.Header())
	if err != nil {
		return it.index, err
	}
	if !reorg {
		localTd := bc.GetTd(current.Hash(), current.NumberU64())
		log.Info("Sidechain written to disk", "start", it.first().NumberU64(), "end", it.previous().Number, "sidetd", externTd, "localtd", localTd)
		return it.index, err
	}
	// Gather all the sidechain hashes (full blocks may be memory heavy)
	var (
		hashes  []common.Hash
		numbers []uint64
	)
	parent := it.previous()
	for parent != nil && !bc.HasState(parent.Root[types.QuaiNetworkContext]) {
		hashes = append(hashes, parent.Hash())
		numbers = append(numbers, parent.Number[types.QuaiNetworkContext].Uint64())

		parent = bc.GetHeader(parent.ParentHash[types.QuaiNetworkContext], parent.Number[types.QuaiNetworkContext].Uint64()-1)
	}
	if parent == nil {
		return it.index, errors.New("missing parent")
	}
	// Import all the pruned blocks to make the state available
	var (
		blocks []*types.Block
		memory common.StorageSize
	)
	for i := len(hashes) - 1; i >= 0; i-- {
		// Append the next block to our batch
		block := bc.GetBlock(hashes[i], numbers[i])

		blocks = append(blocks, block)
		memory += block.Size()

		// If memory use grew too large, import and continue. Sadly we need to discard
		// all raised events and logs from notifications since we're too heavy on the
		// memory here.
		if len(blocks) >= 2048 || memory > 64*1024*1024 {
			log.Info("Importing heavy sidechain segment", "blocks", len(blocks), "start", blocks[0].NumberU64(), "end", block.NumberU64())
			if _, err := bc.insertChain(blocks, false, true); err != nil {
				return 0, err
			}
			blocks, memory = blocks[:0], 0

			// If the chain is terminating, stop processing blocks
			if bc.insertStopped() {
				log.Debug("Abort during blocks processing")
				return 0, nil
			}
		}
	}
	if len(blocks) > 0 {
		log.Info("Importing sidechain segment", "start", blocks[0].NumberU64(), "end", blocks[len(blocks)-1].NumberU64())
		return bc.insertChain(blocks, false, true)
	}
	return 0, nil
}

func (bc *BlockChain) getAllHeaders(blocks []*types.Block) []*types.Header {
	// Initialize the headers array
	var headers []*types.Header

	// Find all the headers since genesis
	for i := 0; i < len(blocks); i++ {
		headers = append(headers, blocks[i].Header())
	}
	return headers
}

// collectLogs collects the logs that were generated or removed during
// the processing of the block that corresponds with the given hash.
// These logs are later announced as deleted or reborn.
func (bc *BlockChain) collectLogs(hash common.Hash, removed bool) []*types.Log {
	number := bc.hc.GetBlockNumber(hash)
	if number == nil {
		return nil
	}
	receipts := rawdb.ReadReceipts(bc.db, hash, *number, bc.chainConfig)

	var logs []*types.Log
	for _, receipt := range receipts {
		for _, log := range receipt.Logs {
			l := *log
			if removed {
				l.Removed = true
			}
			logs = append(logs, &l)
		}
	}
	return logs
}

// mergeLogs returns a merged log slice with specified sort order.
func mergeLogs(logs [][]*types.Log, reverse bool) []*types.Log {
	var ret []*types.Log
	if reverse {
		for i := len(logs) - 1; i >= 0; i-- {
			ret = append(ret, logs[i]...)
		}
	} else {
		for i := 0; i < len(logs); i++ {
			ret = append(ret, logs[i]...)
		}
	}
	return ret
}

// reorg takes two blocks, an old chain and a new chain and will reconstruct the
// blocks and inserts them to be part of the new canonical chain and accumulates
// potential missing transactions and post an event about them.
func (bc *BlockChain) reorg(oldBlock, newBlock *types.Block) error {
	var (
		newChain    types.Blocks
		oldChain    types.Blocks
		commonBlock *types.Block

		deletedTxs types.Transactions
		addedTxs   types.Transactions

		deletedLogs [][]*types.Log
		rebirthLogs [][]*types.Log
	)

	// Reduce the longer chain to the same number as the shorter one
	if oldBlock.NumberU64() > newBlock.NumberU64() {
		// Old chain is longer, gather all transactions and logs as deleted ones
		for ; oldBlock != nil && oldBlock.NumberU64() != newBlock.NumberU64(); oldBlock = bc.GetBlock(oldBlock.ParentHash(), oldBlock.NumberU64()-1) {
			oldChain = append(oldChain, oldBlock)
			deletedTxs = append(deletedTxs, oldBlock.Transactions()...)

			// Collect deleted logs for notification
			logs := bc.collectLogs(oldBlock.Hash(), true)
			if len(logs) > 0 {
				deletedLogs = append(deletedLogs, logs)
			}
		}
	} else {
		// New chain is longer, stash all blocks away for subsequent insertion
		for ; newBlock != nil && newBlock.NumberU64() != oldBlock.NumberU64(); newBlock = bc.GetBlock(newBlock.ParentHash(), newBlock.NumberU64()-1) {
			newChain = append(newChain, newBlock)
		}
	}
	if oldBlock == nil {
		return fmt.Errorf("invalid old chain")
	}
	if newBlock == nil {
		return fmt.Errorf("invalid new chain")
	}
	// Both sides of the reorg are at the same number, reduce both until the common
	// ancestor is found
	for {
		// If the common ancestor was found, bail out
		if oldBlock.Hash() == newBlock.Hash() {
			commonBlock = oldBlock

			// Once the common block is found, the reorg data is sent to the reOrg feed
			bc.reOrgFeed.Send(ReOrgRollup{ReOrgHeader: commonBlock.Header(), OldChainHeaders: bc.getAllHeaders(oldChain), NewChainHeaders: bc.getAllHeaders(newChain)})
			break
		}
		// Remove an old block as well as stash away a new block
		oldChain = append(oldChain, oldBlock)
		deletedTxs = append(deletedTxs, oldBlock.Transactions()...)

		// Collect deleted logs for notification
		logs := bc.collectLogs(oldBlock.Hash(), true)
		if len(logs) > 0 {
			deletedLogs = append(deletedLogs, logs)
		}

		newChain = append(newChain, newBlock)

		// Step back with both chains
		oldBlock = bc.GetBlock(oldBlock.ParentHash(), oldBlock.NumberU64()-1)
		if oldBlock == nil {
			return fmt.Errorf("invalid old chain")
		}
		newBlock = bc.GetBlock(newBlock.ParentHash(), newBlock.NumberU64()-1)
		if newBlock == nil {
			return fmt.Errorf("invalid new chain")
		}
	}
	// Ensure the user sees large reorgs
	if len(oldChain) > 0 && len(newChain) > 0 {
		logFn := log.Info
		msg := "Chain reorg detected"
		if len(oldChain) > 63 {
			msg = "Large chain reorg detected"
			logFn = log.Warn
		}
		logFn(msg, "number", commonBlock.Number(), "hash", commonBlock.Hash(),
			"drop", len(oldChain), "dropfrom", oldChain[0].Hash(), "add", len(newChain), "addfrom", newChain[0].Hash())
		blockReorgAddMeter.Mark(int64(len(newChain)))
		blockReorgDropMeter.Mark(int64(len(oldChain)))
		blockReorgMeter.Mark(1)
	} else {
		log.Error("Impossible reorg, please file an issue", "oldnum", oldBlock.Number(), "oldhash", oldBlock.Hash(), "newnum", newBlock.Number(), "newhash", newBlock.Hash())
	}
	// Insert the new chain(except the head block(reverse order)),
	// taking care of the proper incremental order.
	for i := len(newChain) - 1; i >= 1; i-- {
		// Insert the block in the canonical way, re-writing history
		bc.writeHeadBlock(newChain[i])

		// Collect reborn logs due to chain reorg
		logs := bc.collectLogs(newChain[i].Hash(), false)
		if len(logs) > 0 {
			rebirthLogs = append(rebirthLogs, logs)
		}

		// Collect the new added transactions.
		addedTxs = append(addedTxs, newChain[i].Transactions()...)
	}
	// Delete useless indexes right now which includes the non-canonical
	// transaction indexes, canonical chain indexes which above the head.
	indexesBatch := bc.db.NewBatch()
	for _, tx := range types.TxDifference(deletedTxs, addedTxs) {
		rawdb.DeleteTxLookupEntry(indexesBatch, tx.Hash())
	}
	// Delete any canonical number assignments above the new head
	number := bc.CurrentBlock().NumberU64()
	for i := number + 1; ; i++ {
		hash := rawdb.ReadCanonicalHash(bc.db, i)
		if hash == (common.Hash{}) {
			break
		}
		rawdb.DeleteCanonicalHash(indexesBatch, i)
	}
	if err := indexesBatch.Write(); err != nil {
		log.Crit("Failed to delete useless indexes", "err", err)
	}
	// If any logs need to be fired, do it now. In theory we could avoid creating
	// this goroutine if there are no events to fire, but realistcally that only
	// ever happens if we're reorging empty blocks, which will only happen on idle
	// networks where performance is not an issue either way.
	if len(deletedLogs) > 0 {
		bc.rmLogsFeed.Send(RemovedLogsEvent{mergeLogs(deletedLogs, true)})
	}
	if len(rebirthLogs) > 0 {
		bc.logsFeed.Send(mergeLogs(rebirthLogs, false))
	}
	if len(oldChain) > 0 {
		for i := len(oldChain) - 1; i >= 0; i-- {
			bc.chainSideFeed.Send(ChainSideEvent{Block: oldChain[i]})
		}
	}

	return nil
}

func (bc *BlockChain) update() {
	futureTimer := time.NewTicker(5 * time.Second)
	defer futureTimer.Stop()
	defer bc.wg.Done()
	for {
		select {
		case <-futureTimer.C:
			bc.procFutureBlocks()
		case <-bc.quit:
			return
		}
	}
}

// maintainTxIndex is responsible for the construction and deletion of the
// transaction index.
//
// User can use flag `txlookuplimit` to specify a "recentness" block, below
// which ancient tx indices get deleted. If `txlookuplimit` is 0, it means
// all tx indices will be reserved.
//
// The user can adjust the txlookuplimit value for each launch after fast
// sync, Geth will automatically construct the missing indices and delete
// the extra indices.
func (bc *BlockChain) maintainTxIndex(ancients uint64) {
	defer bc.wg.Done()

	// Before starting the actual maintenance, we need to handle a special case,
	// where user might init Geth with an external ancient database. If so, we
	// need to reindex all necessary transactions before starting to process any
	// pruning requests.
	if ancients > 0 {
		var from = uint64(0)
		if bc.txLookupLimit != 0 && ancients > bc.txLookupLimit {
			from = ancients - bc.txLookupLimit
		}
		rawdb.IndexTransactions(bc.db, from, ancients, bc.quit)
	}
	// indexBlocks reindexes or unindexes transactions depending on user configuration
	indexBlocks := func(tail *uint64, head uint64, done chan struct{}) {
		defer func() { done <- struct{}{} }()

		// If the user just upgraded Geth to a new version which supports transaction
		// index pruning, write the new tail and remove anything older.
		if tail == nil {
			if bc.txLookupLimit == 0 || head < bc.txLookupLimit {
				// Nothing to delete, write the tail and return
				rawdb.WriteTxIndexTail(bc.db, 0)
			} else {
				// Prune all stale tx indices and record the tx index tail
				rawdb.UnindexTransactions(bc.db, 0, head-bc.txLookupLimit+1, bc.quit)
			}
			return
		}
		// If a previous indexing existed, make sure that we fill in any missing entries
		if bc.txLookupLimit == 0 || head < bc.txLookupLimit {
			if *tail > 0 {
				rawdb.IndexTransactions(bc.db, 0, *tail, bc.quit)
			}
			return
		}
		// Update the transaction index to the new chain state
		if head-bc.txLookupLimit+1 < *tail {
			// Reindex a part of missing indices and rewind index tail to HEAD-limit
			rawdb.IndexTransactions(bc.db, head-bc.txLookupLimit+1, *tail, bc.quit)
		} else {
			// Unindex a part of stale indices and forward index tail to HEAD-limit
			rawdb.UnindexTransactions(bc.db, *tail, head-bc.txLookupLimit+1, bc.quit)
		}
	}
	// Any reindexing done, start listening to chain events and moving the index window
	var (
		done   chan struct{}                  // Non-nil if background unindexing or reindexing routine is active.
		headCh = make(chan ChainHeadEvent, 1) // Buffered to avoid locking up the event feed
	)
	sub := bc.SubscribeChainHeadEvent(headCh)
	if sub == nil {
		return
	}
	defer sub.Unsubscribe()

	for {
		select {
		case head := <-headCh:
			if done == nil {
				done = make(chan struct{})
				go indexBlocks(rawdb.ReadTxIndexTail(bc.db), head.Block.NumberU64(), done)
			}
		case <-done:
			done = nil
		case <-bc.quit:
			if done != nil {
				log.Info("Waiting background transaction indexer to exit")
				<-done
			}
			return
		}
	}
}

// reportBlock logs a bad block error.
func (bc *BlockChain) reportBlock(block *types.Block, receipts types.Receipts, err error) {
	rawdb.WriteBadBlock(bc.db, block)

	var receiptString string
	for i, receipt := range receipts {
		receiptString += fmt.Sprintf("\t %d: cumulative: %v gas: %v contract: %v status: %v tx: %v logs: %v bloom: %x state: %x\n",
			i, receipt.CumulativeGasUsed, receipt.GasUsed, receipt.ContractAddress.Hex(),
			receipt.Status, receipt.TxHash.Hex(), receipt.Logs, receipt.Bloom, receipt.PostState)
	}
	log.Error(fmt.Sprintf(`
########## BAD BLOCK #########
Chain config: %v

Number: %v
Hash: 0x%x
%v

Error: %v
##############################
`, bc.chainConfig, block.Number(), block.Hash(), receiptString, err))
}

// InsertHeaderChain attempts to insert the given header chain in to the local
// chain, possibly creating a reorg. If an error is returned, it will return the
// index number of the failing header as well an error describing what went wrong.
//
// The verify parameter can be used to fine tune whether nonce verification
// should be done or not. The reason behind the optional check is because some
// of the header retrieval mechanisms already need to verify nonces, as well as
// because nonces can be verified sparsely, not needing to check each.
func (bc *BlockChain) InsertHeaderChain(chain []*types.Header, checkFreq int) (int, error) {
	start := time.Now()
	if i, err := bc.hc.ValidateHeaderChain(chain, checkFreq); err != nil {
		return i, err
	}

	// Make sure only one thread manipulates the chain at once
	bc.chainmu.Lock()
	defer bc.chainmu.Unlock()

	bc.wg.Add(1)
	defer bc.wg.Done()
	_, err := bc.hc.InsertHeaderChain(chain, start)
	return 0, err
}

// CurrentHeader retrieves the current head header of the canonical chain. The
// header is retrieved from the HeaderChain's internal cache.
func (bc *BlockChain) CurrentHeader() *types.Header {
	return bc.hc.CurrentHeader()
}

// GetTd retrieves a block's total difficulty in the canonical chain from the
// database by hash and number, caching it if found.
func (bc *BlockChain) GetTd(hash common.Hash, number uint64) []*big.Int {
	return bc.hc.GetTd(hash, number)
}

// GetTdByHash retrieves a block's total difficulty in the canonical chain from the
// database by hash, caching it if found.
func (bc *BlockChain) GetTdByHash(hash common.Hash) []*big.Int {
	return bc.hc.GetTdByHash(hash)
}

// GetHeader retrieves a block header from the database by hash and number,
// caching it if found.
func (bc *BlockChain) GetHeader(hash common.Hash, number uint64) *types.Header {
	// Blockchain might have cached the whole block, only if not go to headerchain
	if block, ok := bc.blockCache.Get(hash); ok {
		return block.(*types.Block).Header()
	}

	return bc.hc.GetHeader(hash, number)
}

// CheckHashInclusion checks to see if a hash is already included in a previous block.
func (bc *BlockChain) CheckHashInclusion(header *types.Header, parent *types.Header) error {

	// If we are in Prime node, check to see if the subordinate Region hash included in the parent block
	// is the same as the hash we are trying to include in the current block.
	// Need to run when number is greater than 1 for the edge case of new Regions / Zones being mined in sequentially.
	if types.QuaiNetworkContext < 1 {
		if header.ParentHash[1] == parent.ParentHash[1] && header.Number[1].Cmp(big.NewInt(1)) > 0 {
			return fmt.Errorf("error subordinate hash already included in parent")
		}
	}

	// If we are in a Prime or Region node, check to see if the subordinate Zone hash included in the parent block
	// is the same as the hash we are trying to include in the current block.
	if types.QuaiNetworkContext < 2 {
		if header.ParentHash[2] == parent.ParentHash[2] && header.Number[2].Cmp(big.NewInt(1)) > 0 {
			return fmt.Errorf("error subordinate hash already included in parent")
		}
	}

	if types.QuaiNetworkContext == 2 {
		// Upper level check
		currentBlock := bc.CurrentBlock()

		if currentBlock.NumberU64() == 0 {
			return nil
		}

		currOrder, err := bc.Engine().GetDifficultyOrder(currentBlock.Header())
		if err != nil {
			return err
		}

		newOrder, err := bc.Engine().GetDifficultyOrder(header)
		if err != nil {
			return err
		}

		// Attempting to stop blocks from being included / triggering reorg that are waiting on Zone updates.
		// We see this in the following scenario when the Zone block that already was included in a Region reorgs
		// the region block.
		// REGION: [6 8 60] 0x657dc29c4b2ac624638707b660e2bef4897a82efe4cc6e91471ae37d50bd665d
		// ZONE:   [6 9 60] 0xedd4cdc59db07818f9b5c38a71d5f68c2d661168e1b0b57570614b05b6264211
		if currOrder == newOrder && header.ParentHash[newOrder] != currentBlock.Header().ParentHash[currOrder] {
			if header.ParentHash[2] == currentBlock.Header().ParentHash[2] {
				return fmt.Errorf("error subordinate hash already included in parent")
			}
		}
	}

	return nil
}

// GetHeaderByHash retrieves a block header from the database by hash, caching it if
// found.
func (bc *BlockChain) GetHeaderByHash(hash common.Hash) *types.Header {
	// Blockchain might have cached the whole block, only if not go to headerchain
	if block, ok := bc.blockCache.Get(hash); ok {
		return block.(*types.Block).Header()
	}

	return bc.hc.GetHeaderByHash(hash)
}

// GetExternalBlock retrieves an external block from either the ext block cache or rawdb.
func (bc *BlockChain) GetExternalBlock(hash common.Hash, number uint64, location []byte, context uint64) (*types.ExternalBlock, error) {
	// Lookup block in externalBlocks cache
	key := types.ExtBlockCacheKey(number, context, hash)

	if block, ok := bc.externalBlocks.HasGet(nil, key); ok {
		var blockDecoded *types.ExternalBlock
		rlp.DecodeBytes(block, &blockDecoded)
		return blockDecoded, nil
	}
	block := rawdb.ReadExternalBlock(bc.db, hash, number, context)

	if block == nil {
		block = bc.requestExternalBlock(hash, number, location, context)
		if block == nil {
			return &types.ExternalBlock{}, errExtBlockNotFound
		}
	}
	return block, nil
}

// requestExternalBlock sends an external block event to the missingExternalBlockFeed in order to be fulfilled by a manager or client.
func (bc *BlockChain) requestExternalBlock(hash common.Hash, number uint64, location []byte, context uint64) *types.ExternalBlock {
	bc.missingExternalBlockFeed.Send(MissingExternalBlock{Hash: hash, Location: location, Context: int(context)})
	for i := 0; i < params.ExternalBlockLookupLimit; i++ {
		time.Sleep(time.Duration(params.ExternalBlockLookupDelay) * time.Millisecond)
		// Lookup block in externalBlocks cache
		key := types.ExtBlockCacheKey(number, context, hash)
		if block, ok := bc.externalBlocks.HasGet(nil, key); ok {
			var blockDecoded *types.ExternalBlock
			rlp.DecodeBytes(block, &blockDecoded)
			return blockDecoded
		}
		block := rawdb.ReadExternalBlock(bc.db, hash, number, context)
		if block != nil {
			return block
		}
	}
	return nil
}

// StoreExternalBlocks removes the external block from the cached blocks and writes it into the database
func (bc *BlockChain) StoreExternalBlocks(blocks []*types.ExternalBlock) error {

	for i := 0; i < len(blocks); i++ {
		context := blocks[i].Context().Uint64()
		number := blocks[i].Header().Number[context].Uint64()
		hash := blocks[i].Hash()

		// Lookup block in externalBlocks cache
		key := types.ExtBlockCacheKey(number, context, hash)
		bc.externalBlocks.Del(key)

		rawdb.WriteExternalBlock(bc.db, blocks[i])
	}
	return nil
}

// GetExternalBlocks retrieves the external blocks for a given header. Will call the necessary
// TraceBranch functionality.
func (bc *BlockChain) GetExternalBlocks(header *types.Header) ([]*types.ExternalBlock, error) {
	// Lookup block in externalBlocks cache
	context := bc.Config().Context // Index that node is currently at
	externalBlocks := make([]*types.ExternalBlock, 0)

	// Check if header is nil
	if header == nil {
		return nil, fmt.Errorf("error getting external blocks for nil header")
	}

	// Check header number
	if header.Number == nil {
		return nil, fmt.Errorf("error getting external blocks for header with nil number")
	}

	// Do not run on block 1
	if header.Number[context].Cmp(big.NewInt(1)) > 0 {
		prevHeader := bc.GetHeaderByHash(header.ParentHash[context])
		difficultyContext, err := bc.engine.CheckPrevHeaderCoincident(bc, context, prevHeader)
		if err != nil {
			return nil, err
		}

		// Check if in Zone and PrevHeader is not a coincident header, no external blocks to trace.
		if context == 2 && difficultyContext == 2 {
			return externalBlocks, nil
		}

		externalBlocks, err = bc.engine.TraceBranches(bc, prevHeader, difficultyContext, context, header.Location)
		if err != nil {
			return nil, err
		}
	}

	return externalBlocks, nil
}

// GetLinkExternalBlocks retrieves the external link blocks for a given header. Will call the necessary
// TraceBranch functionality.
func (bc *BlockChain) GetLinkExternalBlocks(header *types.Header) ([]*types.ExternalBlock, error) {
	// Lookup block in externalBlocks cache
	context := bc.Config().Context // Index that node is currently at
	externalBlocks := make([]*types.ExternalBlock, 0)

	// Check if header is nil
	if header == nil || header.Number == nil {
		return nil, fmt.Errorf("error getting external blocks for nil header")
	}

	difficultyContext, err := bc.engine.GetDifficultyOrder(header)
	if err != nil {
		return nil, err
	}

	// Check if in Zone and PrevHeader is not a coincident header, no external blocks to trace.
	if context == 2 && difficultyContext == 2 {
		return externalBlocks, nil
	}

	externalBlocks, err = bc.engine.TraceBranches(bc, header, difficultyContext, context, header.Location)
	if err != nil {
		return nil, err
	}

	return externalBlocks, nil
}

// QueueExternalBlocks takes a set of external blocks and adds them to the queue
func (bc *BlockChain) QueueAndRetrieveExtBlocks(externalBlocks []*types.ExternalBlock, header *types.Header) []*types.ExternalBlock {
	for _, block := range externalBlocks {
		bc.externalBlockQueue.Add(block.Hash(), block)
	}
	resultBlocks := make([]*types.ExternalBlock, 0)
	gasUsed := 0
	for {
		key, result, ok := bc.externalBlockQueue.GetOldest()
		if !ok || result == nil {
			break
		}

		externalBlock := result.(*types.ExternalBlock)

		// Must append before gas check since it will never undo queue if 1 block exceeds limit
		resultBlocks = append(resultBlocks, externalBlock)
		bc.externalBlockQueue.Remove(key)

		for _, tx := range externalBlock.Transactions() {
			receipt := externalBlock.ReceiptForTransaction(tx)
			gasUsed += int(receipt.GasUsed)
		}
		// If the total gasUsed for external transactions exceeds this blocks gasLimit by 50% break
		if gasUsed > int(header.GasLimit[types.QuaiNetworkContext]/2) {
			break
		}
	}
	log.Info("QueueAndRetrieveExtBlocks: Returning result blocks", "len", len(resultBlocks))
	return resultBlocks
}

<<<<<<< HEAD
// GenerateExtBlockLink will generate blockLink struct for the last applied external block hashes for a current context.
// This will be used to check the trace of each set of applied external block sets so that they keep proper lineage to previous
// traces. GenerateExtBlockLink will be used upon start up and the blockLink struct will be continually updated as more blocks are processed.
func (bc *BlockChain) GenerateExtBlockLink(currentHeader *types.Header) {
	// Get the previous hashes from the first external blocks applied in the new GetExternalBlocks set.
	// Initial the linkBlocks into 3x3 structure.
	linkBlocks := &extBlockLink{
		prime:   bc.chainConfig.GenesisHashes[0],
		regions: make([]common.Hash, 3),
		zones:   [][]common.Hash{make([]common.Hash, 3), make([]common.Hash, 3), make([]common.Hash, 3)},
	}
	for i := range linkBlocks.regions {
		linkBlocks.regions[i] = bc.chainConfig.GenesisHashes[1]
		for j := range linkBlocks.zones[i] {
			linkBlocks.zones[i][j] = bc.chainConfig.GenesisHashes[2]
		}
	}

	// Keep track of what the method started with.
	// Deep copy the struct.
	startingLinkBlocks := &extBlockLink{
		prime:   linkBlocks.prime,
		regions: make([]common.Hash, len(linkBlocks.regions)),
		zones:   make([][]common.Hash, 3),
	}
	copy(startingLinkBlocks.regions, linkBlocks.regions)
	for i := range linkBlocks.zones {
		startingLinkBlocks.zones[i] = make([]common.Hash, len(linkBlocks.zones[i]))
		copy(startingLinkBlocks.zones[i], linkBlocks.zones[i])
	}

	fmt.Println("Current Header Number", currentHeader.Number, currentHeader.Hash())
	if currentHeader.Number[types.QuaiNetworkContext].Cmp(big.NewInt(0)) < 1 {
		bc.blockLink = linkBlocks
		return
	}

	// Need to keep first hash that is put. Region went all the way back to the first region block.
	populated := false
	for !populated {

		// Populate the linkBlocks struct with the block hashes of the last applied ext block of that chain.
		extBlocks, err := bc.GetLinkExternalBlocks(currentHeader)
		if err != nil {
			log.Error("GenerateExtBlockLink:", "err", err)
		}

		// Keep track of what the method started with.
		// Deep copy the struct.
		tempLinkBlocks := &extBlockLink{
			prime:   linkBlocks.prime,
			regions: make([]common.Hash, len(linkBlocks.regions)),
			zones:   [][]common.Hash{make([]common.Hash, 3), make([]common.Hash, 3), make([]common.Hash, 3)},
		}

		copy(tempLinkBlocks.regions, linkBlocks.regions)
		for i := range linkBlocks.zones {
			tempLinkBlocks.zones[i] = make([]common.Hash, len(linkBlocks.zones[i]))
			copy(tempLinkBlocks.zones[i], linkBlocks.zones[i])
		}

		tempLinkBlocks = bc.generateLinkBlocksLastApplied(extBlocks, tempLinkBlocks)

		// If our tempLink is new and our starting link hasn't changed.
		if tempLinkBlocks.prime != linkBlocks.prime && startingLinkBlocks.prime == linkBlocks.prime {
			fmt.Println("Setting linkBlocks.prime", tempLinkBlocks.prime)
			linkBlocks.prime = tempLinkBlocks.prime
		}
		for i := range linkBlocks.regions {
			if tempLinkBlocks.regions[i] != linkBlocks.regions[i] && startingLinkBlocks.regions[i] == linkBlocks.regions[i] {
				fmt.Println("Setting linkBlocks.region", i+1, tempLinkBlocks.regions[i])
				linkBlocks.regions[i] = tempLinkBlocks.regions[i]
			}
			for j := range linkBlocks.zones[i] {
				if tempLinkBlocks.zones[i][j] != linkBlocks.zones[i][j] && startingLinkBlocks.zones[i][j] == linkBlocks.zones[i][j] {
					fmt.Println("Setting linkBlocks.zone", i+1, j+1, tempLinkBlocks.zones[i][j])
					linkBlocks.zones[i][j] = tempLinkBlocks.zones[i][j]
				}
			}
		}

		// Convert config for region and zone location into ints to compare during check.
		regionLoc := int(bc.chainConfig.Location[0])
		zoneLoc := int(bc.chainConfig.Location[0])

		// Check if linkBlocks is populated fully for all chains in the hierarchy.
		// Do not set populated to false if we are in Prime as Prime will not have any external blocks.
		tempPopulated := true
		if linkBlocks.prime == bc.chainConfig.GenesisHashes[0] && types.QuaiNetworkContext != 0 {
			tempPopulated = false
		} else {
			for i := range linkBlocks.regions {

				if linkBlocks.regions[i] == bc.chainConfig.GenesisHashes[1] && !(regionLoc-1 == i && types.QuaiNetworkContext == 1) {
					tempPopulated = false
					break
				}
				for j := range linkBlocks.zones[i] {
					if linkBlocks.zones[i][j] == bc.chainConfig.GenesisHashes[2] && !(regionLoc-1 == i && zoneLoc-1 == j) {
						tempPopulated = false
						break
					}
				}
			}
		}

		// Update the populated check with current status of populating the last applied external block hashes.
		populated = tempPopulated

		// Check if we are on block height 1 for current context.
		if currentHeader.Number[types.QuaiNetworkContext].Cmp(big.NewInt(1)) < 1 {
			bc.blockLink = linkBlocks
			return
		}

		// Iterate to previous block in current context.
		currentHeader = bc.GetHeaderByHash(currentHeader.ParentHash[types.QuaiNetworkContext])
	}
	bc.blockLink = linkBlocks
}

// generateLinkBlocksLastApplied will update the passed in linkBlocks struct with the latest applied external blocks.
func (bc *BlockChain) generateLinkBlocksLastApplied(externalBlocks []*types.ExternalBlock, linkBlocks *extBlockLink) *extBlockLink {
	// Keep track of what the method started with.
	// Deep copy the struct.
	startingLinkBlocks := &extBlockLink{
		prime:   linkBlocks.prime,
		regions: make([]common.Hash, len(linkBlocks.regions)),
		zones:   make([][]common.Hash, 3),
	}
	copy(startingLinkBlocks.regions, linkBlocks.regions)
	for i := range linkBlocks.zones {
		startingLinkBlocks.zones[i] = make([]common.Hash, len(linkBlocks.zones[i]))
		copy(startingLinkBlocks.zones[i], linkBlocks.zones[i])
	}

	// iterate through the extBlocks, updated the index with the last applied external blocks.
	for _, lastAppliedBlock := range externalBlocks {
		switch lastAppliedBlock.Context().Int64() {
		case 0:
			if linkBlocks.prime == startingLinkBlocks.prime {
				linkBlocks.prime = lastAppliedBlock.Hash()
			}
		case 1:
			if linkBlocks.regions[lastAppliedBlock.Header().Location[0]-1] == startingLinkBlocks.regions[lastAppliedBlock.Header().Location[0]-1] {
				linkBlocks.regions[lastAppliedBlock.Header().Location[0]-1] = lastAppliedBlock.Hash()
			}
		case 2:
			if linkBlocks.zones[lastAppliedBlock.Header().Location[0]-1][lastAppliedBlock.Header().Location[1]-1] == startingLinkBlocks.zones[lastAppliedBlock.Header().Location[0]-1][lastAppliedBlock.Header().Location[1]-1] {
				linkBlocks.zones[lastAppliedBlock.Header().Location[0]-1][lastAppliedBlock.Header().Location[1]-1] = lastAppliedBlock.Hash()
			}
		}
	}

	return linkBlocks
}

// SetLinkBlocksToLastApplied will update the passed in linkBlocks struct with the latest applied external blocks.
func (bc *BlockChain) SetLinkBlocksToLastApplied(externalBlocks []*types.ExternalBlock) {

	// Keep track of what the method started with.
	// Deep copy the struct.
	startingLinkBlocks := &extBlockLink{
		prime:   bc.blockLink.prime,
		regions: make([]common.Hash, len(bc.blockLink.regions)),
		zones:   make([][]common.Hash, 3),
	}
	copy(startingLinkBlocks.regions, bc.blockLink.regions)
	for i := range bc.blockLink.zones {
		startingLinkBlocks.zones[i] = make([]common.Hash, len(bc.blockLink.zones[i]))
		copy(startingLinkBlocks.zones[i], bc.blockLink.zones[i])
	}

	// iterate through the extBlocks, updated the index with the last applied external blocks.
	for _, lastAppliedBlock := range externalBlocks {
		switch lastAppliedBlock.Context().Int64() {
		case 0:
			if bc.blockLink.prime == startingLinkBlocks.prime {
				fmt.Println("setting last applied prime:", lastAppliedBlock.Header().Number, lastAppliedBlock.Header().Location, lastAppliedBlock.Context(), lastAppliedBlock.Hash())
				bc.blockLink.prime = lastAppliedBlock.Hash()
			}
		case 1:
			if bc.blockLink.regions[lastAppliedBlock.Header().Location[0]-1] == startingLinkBlocks.regions[lastAppliedBlock.Header().Location[0]-1] {
				fmt.Println("setting last applied region:", lastAppliedBlock.Header().Number, lastAppliedBlock.Header().Location, lastAppliedBlock.Context(), lastAppliedBlock.Hash())
				bc.blockLink.regions[lastAppliedBlock.Header().Location[0]-1] = lastAppliedBlock.Hash()
			}
		case 2:
			if bc.blockLink.zones[lastAppliedBlock.Header().Location[0]-1][lastAppliedBlock.Header().Location[1]-1] == startingLinkBlocks.zones[lastAppliedBlock.Header().Location[0]-1][lastAppliedBlock.Header().Location[1]-1] {
				fmt.Println("setting last applied zone:", lastAppliedBlock.Header().Number, lastAppliedBlock.Header().Location, lastAppliedBlock.Context(), lastAppliedBlock.Hash())
				bc.blockLink.zones[lastAppliedBlock.Header().Location[0]-1][lastAppliedBlock.Header().Location[1]-1] = lastAppliedBlock.Hash()
			}
		}
	}
}

=======
>>>>>>> 13012756
// CheckLinkExtBlocks will check if the passed in extBlocks are valid against a block.
func (bc *BlockChain) CheckLinkExtBlocks(block *types.Block, linkExtBlocks []*types.ExternalBlock) error {
	if len(linkExtBlocks) > 0 {
		duplicateErr := bc.CheckExtBlockDuplicates(linkExtBlocks)
		if duplicateErr != nil {
			return duplicateErr
		}

		collisionErr := bc.checkExtBlockCollision(block.Header(), linkExtBlocks)
		if collisionErr != nil {
			return collisionErr
		}
	}
	return nil
}

// CheckExtBlockDuplicates iterates external blocks to ensure that no duplicates are included.
func (bc *BlockChain) CheckExtBlockDuplicates(externalBlocks []*types.ExternalBlock) error {
	m := make(map[string]bool)
	for _, extBlock := range externalBlocks {
		if _, ok := m[string(extBlock.CacheKey())]; !ok {
			m[string(extBlock.CacheKey())] = true
		} else {
			return fmt.Errorf("duplicate external blocks contained in link trace")
		}
	}
	return nil
}

// CheckExtBlockDuplicates iterates external blocks to ensure that no duplicates are included.
func (bc *BlockChain) checkExtBlockCollision(header *types.Header, externalBlocks []*types.ExternalBlock) error {
	for _, extBlock := range externalBlocks {
		equalLocation := bytes.Compare(extBlock.Header().Location, header.Location) == 0
		greaterContext := int(extBlock.Context().Int64()) < types.QuaiNetworkContext

		subExtBlockNum := extBlock.Header().Number[types.QuaiNetworkContext]
		subHeaderNum := header.Number[types.QuaiNetworkContext]

		domExtBlockNum := extBlock.Header().Number[extBlock.Context().Int64()]
		domHeaderNum := header.Number[extBlock.Context().Int64()]

		if equalLocation && greaterContext && subExtBlockNum.Cmp(subHeaderNum) >= 0 && domExtBlockNum.Cmp(domHeaderNum) != 0 {
			return fmt.Errorf("external block collision detected")
		}
	}
	return nil
}

// HLCR does hierarchical comparison of two difficulty tuples and returns true if second tuple is greater than the first
func (bc *BlockChain) HLCR(localDifficulties []*big.Int, externDifficulties []*big.Int) bool {
	if localDifficulties[0].Cmp(externDifficulties[0]) < 0 {
		return true
	} else if localDifficulties[1].Cmp(externDifficulties[1]) < 0 {
		return true
	} else if localDifficulties[2].Cmp(externDifficulties[2]) < 0 {
		return true
	} else {
		return false
	}
}

// The purpose of the Previous Coincident Reference Check (PCRC) is to establish
// that we have linked untwisted chains prior to checking HLCR & applying external state transfers.
func (bc *BlockChain) PCRC(header *types.Header) ([]common.Hash, []*big.Int, error) {

	if header.Number[types.QuaiNetworkContext].Cmp(big.NewInt(0)) == 0 {
		return bc.chainConfig.GenesisHashes, header.Difficulty, nil
	}

	slice := header.Location

	// Region twist check
	// RTZ -- Region coincident along zone path
	// RTR -- Region coincident along region path
	// RTZND -- Net difficulty until dom or terminus along zone path
	RTZ, RTZND, err := bc.Engine().PreviousCoincidentOnPath(bc, header, slice, params.REGION, params.ZONE)
	if err != nil {
		return []common.Hash{}, nil, err
	}

	RTR, _, err := bc.Engine().PreviousCoincidentOnPath(bc, header, slice, params.REGION, params.REGION)
	if err != nil {
		return []common.Hash{}, nil, err
	}

	if RTZ != RTR {
		return []common.Hash{}, nil, errors.New("there exists a region twist")
	}

	// Prime twist check
	// PTZ -- Prime coincident along zone path
	// PTR -- Prime coincident along region path
	// PTP -- Prime coincident along prime path
	// PTRND -- Net difficulty until dom or terminus along region path
	// PTPND -- Net difficulty until terminus along prime path
	PTZ, _, err := bc.Engine().PreviousCoincidentOnPath(bc, header, slice, params.PRIME, params.ZONE)
	if err != nil {
		return []common.Hash{}, nil, err
	}

	PTR, PTRND, err := bc.Engine().PreviousCoincidentOnPath(bc, header, slice, params.PRIME, params.REGION)
	if err != nil {
		return []common.Hash{}, nil, err
	}

	PTP, PTPND, err := bc.Engine().PreviousCoincidentOnPath(bc, header, slice, params.PRIME, params.PRIME)
	if err != nil {
		return []common.Hash{}, nil, err
	}

	if PTZ != PTR || PTR != PTP || PTP != PTZ {
		return []common.Hash{}, nil, errors.New("there exists a prime twist")
	}

	return []common.Hash{PTP, RTR, header.Hash()}, []*big.Int{PTPND, PTRND, RTZND}, nil
}

// calcHLCRNetDifficulty calculates the net difficulty from previous prime.
// The netDifficulties parameter inputs the nets of instantaneous difficulties from the terminus block.
// By correctly summing the net difficulties we have obtained the proper array to be compared in HLCR.
func (bc *BlockChain) CalcHLCRNetDifficulty(terminalHashes []common.Hash, netDifficulties []*big.Int) ([]*big.Int, error) {

	if (terminalHashes[0] == common.Hash{}) || (terminalHashes[1] == common.Hash{}) || (terminalHashes[2] == common.Hash{}) {
		return nil, errors.New("one or many of the  terminal hashes were nil")
	}

	netDifficulty := big.NewInt(0)
	primeNet := netDifficulties[0]
	if terminalHashes[0] == terminalHashes[1] && terminalHashes[1] == terminalHashes[2] {
		return []*big.Int{primeNet, primeNet, primeNet}, nil
	} else if terminalHashes[0] == terminalHashes[1] {
		zoneNet := netDifficulty.Add(primeNet, netDifficulties[2])
		return []*big.Int{primeNet, primeNet, zoneNet}, nil
	} else {
		regionNet := netDifficulty.Add(primeNet, netDifficulties[1])
		zoneNet := netDifficulty.Add(regionNet, netDifficulties[2])
		return []*big.Int{primeNet, regionNet, zoneNet}, nil
	}
}

// HasHeader checks if a block header is present in the database or not, caching
// it if present.
func (bc *BlockChain) HasHeader(hash common.Hash, number uint64) bool {
	return bc.hc.HasHeader(hash, number)
}

// GetCanonicalHash returns the canonical hash for a given block number
func (bc *BlockChain) GetCanonicalHash(number uint64) common.Hash {
	return bc.hc.GetCanonicalHash(number)
}

// GetBlockHashesFromHash retrieves a number of block hashes starting at a given
// hash, fetching towards the genesis block.
func (bc *BlockChain) GetBlockHashesFromHash(hash common.Hash, max uint64) []common.Hash {
	return bc.hc.GetBlockHashesFromHash(hash, max)
}

// GetAncestor retrieves the Nth ancestor of a given block. It assumes that either the given block or
// a close ancestor of it is canonical. maxNonCanonical points to a downwards counter limiting the
// number of blocks to be individually checked before we reach the canonical chain.
//
// Note: ancestor == 0 returns the same block, 1 returns its parent and so on.
func (bc *BlockChain) GetAncestor(hash common.Hash, number, ancestor uint64, maxNonCanonical *uint64) (common.Hash, uint64) {
	return bc.hc.GetAncestor(hash, number, ancestor, maxNonCanonical)
}

// GetHeaderByNumber retrieves a block header from the database by number,
// caching it (associated with its hash) if found.
func (bc *BlockChain) GetHeaderByNumber(number uint64) *types.Header {
	return bc.hc.GetHeaderByNumber(number)
}

// GetTransactionLookup retrieves the lookup associate with the given transaction
// hash from the cache or database.
func (bc *BlockChain) GetTransactionLookup(hash common.Hash) *rawdb.LegacyTxLookupEntry {
	// Short circuit if the txlookup already in the cache, retrieve otherwise
	if lookup, exist := bc.txLookupCache.Get(hash); exist {
		return lookup.(*rawdb.LegacyTxLookupEntry)
	}
	tx, blockHash, blockNumber, txIndex := rawdb.ReadTransaction(bc.db, hash)
	if tx == nil {
		return nil
	}
	lookup := &rawdb.LegacyTxLookupEntry{BlockHash: blockHash, BlockIndex: blockNumber, Index: txIndex}
	bc.txLookupCache.Add(hash, lookup)
	return lookup
}

// Config retrieves the chain's fork configuration.
func (bc *BlockChain) Config() *params.ChainConfig { return bc.chainConfig }

// Engine retrieves the blockchain's consensus engine.
func (bc *BlockChain) Engine() consensus.Engine { return bc.engine }

// SubscribeRemovedLogsEvent registers a subscription of RemovedLogsEvent.
func (bc *BlockChain) SubscribeRemovedLogsEvent(ch chan<- RemovedLogsEvent) event.Subscription {
	return bc.scope.Track(bc.rmLogsFeed.Subscribe(ch))
}

// SubscribeChainEvent registers a subscription of ChainEvent.
func (bc *BlockChain) SubscribeChainEvent(ch chan<- ChainEvent) event.Subscription {
	return bc.scope.Track(bc.chainFeed.Subscribe(ch))
}

// SubscribeReOrgEvent registers a subscription of ReOrgEvent.
func (bc *BlockChain) SubscribeReOrgEvent(ch chan<- ReOrgRollup) event.Subscription {
	return bc.scope.Track(bc.reOrgFeed.Subscribe(ch))
}

func (bc *BlockChain) SubscribeMissingExternalBlockEvent(ch chan<- MissingExternalBlock) event.Subscription {
	return bc.scope.Track(bc.missingExternalBlockFeed.Subscribe(ch))
}

// SubscribeChainHeadEvent registers a subscription of ChainHeadEvent.
func (bc *BlockChain) SubscribeChainHeadEvent(ch chan<- ChainHeadEvent) event.Subscription {
	return bc.scope.Track(bc.chainHeadFeed.Subscribe(ch))
}

// SubscribeChainSideEvent registers a subscription of ChainSideEvent.
func (bc *BlockChain) SubscribeChainSideEvent(ch chan<- ChainSideEvent) event.Subscription {
	return bc.scope.Track(bc.chainSideFeed.Subscribe(ch))
}

// SubscribeChainUncleEvent registers a subscription of an uncled header.
func (bc *BlockChain) SubscribeChainUncleEvent(ch chan<- *types.Header) event.Subscription {
	return bc.scope.Track(bc.chainUncleFeed.Subscribe(ch))
}

// SubscribeLogsEvent registers a subscription of []*types.Log.
func (bc *BlockChain) SubscribeLogsEvent(ch chan<- []*types.Log) event.Subscription {
	return bc.scope.Track(bc.logsFeed.Subscribe(ch))
}

// SubscribeBlockProcessingEvent registers a subscription of bool where true means
// block processing has started while false means it has stopped.
func (bc *BlockChain) SubscribeBlockProcessingEvent(ch chan<- bool) event.Subscription {
	return bc.scope.Track(bc.blockProcFeed.Subscribe(ch))
}

// CheckContextAndOrderRange checks to make sure the range of a context or order is valid
func (bc *BlockChain) CheckContextAndOrderRange(number int) error {
	if number < 0 || number > len(params.FullerOntology) {
		return errors.New("the provided path is outside the allowable range")
	}
	return nil
}

// CheckLocationRange checks to make sure the range of location is valid
func (bc *BlockChain) CheckLocationRange(location []byte) error {
	if int(location[0]) < 1 || int(location[0]) > params.FullerOntology[0] {
		return errors.New("the provided location is outside the allowable region range")
	}
	if int(location[1]) < 1 || int(location[1]) > params.FullerOntology[1] {
		return errors.New("the provided location is outside the allowable zone range")
	}
	return nil
}<|MERGE_RESOLUTION|>--- conflicted
+++ resolved
@@ -83,11 +83,8 @@
 	blockPrefetchInterruptMeter = metrics.NewRegisteredMeter("chain/prefetch/interrupts", nil)
 
 	errInsertionInterrupted = errors.New("insertion is interrupted")
-<<<<<<< HEAD
 	errExtBlockNotFound     = errors.New("error finding external block by context and hash")
-=======
 	errChainStopped         = errors.New("blockchain is stopped")
->>>>>>> 13012756
 )
 
 const (
@@ -1674,101 +1671,8 @@
 }
 
 // getHierarchicalTD retrieves the local and extern td for two blocks. Taking hierarchical order into an account.
-<<<<<<< HEAD
-func (bc *BlockChain) getHierarchicalTD(currentBlock *types.Block, block *types.Block) (*big.Int, *big.Int, error) {
-	var localOrder int
-	var err error
-	if currentBlock.NumberU64() == 0 {
-		localOrder = types.QuaiNetworkContext
-	} else {
-		localOrder, err = bc.Engine().GetDifficultyOrder(currentBlock.Header())
-		if err != nil {
-			return nil, nil, err
-		}
-	}
-
-	externOrder, err := bc.Engine().GetDifficultyOrder(block.Header())
-	if err != nil {
-		return nil, nil, err
-	}
-
-	fmt.Println("Local Order ", localOrder, " Extern Order", externOrder)
-
-	localHeader := currentBlock.Header()
-	externHeader := block.Header()
-
-	localTd, externTd := big.NewInt(0), big.NewInt(0)
-	// If the incoming block is a coincident block
-	if externOrder < localOrder {
-		var lowestOrder int
-		externTd, lowestOrder, err = bc.AggregateTotalDifficulty(localOrder, block.Header())
-		if err != nil {
-			return nil, nil, err
-		}
-
-		// get coincident and get the Total difficulty of it
-		localHeader, err = bc.Engine().GetCoincidentAtOrder(bc, types.QuaiNetworkContext, lowestOrder, currentBlock.Header())
-		if err != nil {
-			return nil, nil, err
-		}
-
-		localBlock := bc.GetBlockByHash(localHeader.Hash())
-		localTd = bc.GetTd(localHeader.Hash(), localBlock.NumberU64())
-	} else if localOrder < externOrder {
-		// get coincident and get the Total difficulty of it
-		localTd = bc.GetTd(currentBlock.Header().Hash(), currentBlock.NumberU64())
-
-		externHeader, err = bc.Engine().GetCoincidentAtOrder(bc, types.QuaiNetworkContext, localOrder, block.Header())
-		if err != nil {
-			return nil, nil, err
-		}
-
-		externBlock := bc.GetBlockByHash(externHeader.Hash())
-		fmt.Println("case 2: externHeader", externHeader.Number, externHeader.Location, externHeader.Hash())
-		// If we are building on the same point
-		if localHeader.Hash() == externHeader.Hash() {
-			ptd := bc.GetTd(block.ParentHash(), block.NumberU64()-1)
-			if ptd == nil {
-				return nil, nil, err
-			}
-			externTd = new(big.Int).Add(block.Difficulty(), ptd)
-			fmt.Println("case 2: GetTD with add", block.Difficulty(), ptd)
-		} else {
-			fmt.Println("case 2: GetTD for externHeader without add ")
-			externTd = bc.GetTd(externHeader.Hash(), externBlock.NumberU64())
-		}
-	} else if localOrder < types.QuaiNetworkContext {
-		localTd = bc.GetTd(currentBlock.Header().Hash(), currentBlock.NumberU64())
-		externTd, _, err = bc.AggregateTotalDifficulty(localOrder+1, block.Header())
-		if err != nil {
-			return nil, nil, err
-		}
-	} else {
-		// If the localHeader and the externHeader order is same as the chain context, we need
-		// to ensure that the previous coincident of the externHeader matches the previous coincident
-		// of the localHeader. This makes sure that the imported chain with externHeader doesn't outrun
-		// the chain.
-		if types.QuaiNetworkContext > 0 {
-			localPrevCoincident, _ := bc.Engine().GetCoincidentAtOrder(bc, localOrder, localOrder-1, localHeader)
-			externPrevCoincident, _ := bc.Engine().GetCoincidentAtOrder(bc, localOrder, localOrder-1, externHeader)
-			if localPrevCoincident.Hash() != externPrevCoincident.Hash() {
-				return nil, nil, err
-			}
-		}
-
-		ptd := bc.GetTd(block.ParentHash(), block.NumberU64()-1)
-		if ptd == nil {
-			return nil, nil, err
-		}
-		externTd = new(big.Int).Add(block.Difficulty(), ptd)
-		localTd = bc.GetTd(currentBlock.Hash(), currentBlock.NumberU64())
-	}
-
-	return externTd, localTd, nil
-=======
 func (bc *BlockChain) getHierarchicalTD(currentBlock *types.Block, block *types.Block) ([]*big.Int, []*big.Int, error) {
 	return currentBlock.Header().Difficulty, block.Header().Difficulty, nil
->>>>>>> 13012756
 }
 
 // addFutureBlock checks if the block is within the max allowed window to get
@@ -2007,15 +1911,7 @@
 // racey behaviour. If a sidechain import is in progress, and the historic state
 // is imported, but then new canon-head is added before the actual sidechain
 // completes, then the historic state could be pruned again
-<<<<<<< HEAD
-func (bc *BlockChain) insertChain(chain types.Blocks, verifySeals bool) (int, error) {
-	for _, block := range chain {
-		fmt.Println("InsertChain block:", block.Header().Number, block.Hash())
-	}
-
-=======
 func (bc *BlockChain) insertChain(chain types.Blocks, verifySeals bool, setHead bool) (int, error) {
->>>>>>> 13012756
 	// If the chain is terminating, don't even bother starting up
 	if atomic.LoadInt32(&bc.procInterrupt) == 1 {
 		return 0, nil
@@ -2060,11 +1956,7 @@
 			current = bc.CurrentBlock()
 		)
 		for block != nil && err == ErrKnownBlock {
-<<<<<<< HEAD
-			externTd, localTd, err = bc.getHierarchicalTD(current, block)
-=======
 			reorg, err = bc.forker.ReorgNeeded(current.Header(), block.Header())
->>>>>>> 13012756
 			if err != nil {
 				return it.index, err
 			}
@@ -3081,204 +2973,6 @@
 	return resultBlocks
 }
 
-<<<<<<< HEAD
-// GenerateExtBlockLink will generate blockLink struct for the last applied external block hashes for a current context.
-// This will be used to check the trace of each set of applied external block sets so that they keep proper lineage to previous
-// traces. GenerateExtBlockLink will be used upon start up and the blockLink struct will be continually updated as more blocks are processed.
-func (bc *BlockChain) GenerateExtBlockLink(currentHeader *types.Header) {
-	// Get the previous hashes from the first external blocks applied in the new GetExternalBlocks set.
-	// Initial the linkBlocks into 3x3 structure.
-	linkBlocks := &extBlockLink{
-		prime:   bc.chainConfig.GenesisHashes[0],
-		regions: make([]common.Hash, 3),
-		zones:   [][]common.Hash{make([]common.Hash, 3), make([]common.Hash, 3), make([]common.Hash, 3)},
-	}
-	for i := range linkBlocks.regions {
-		linkBlocks.regions[i] = bc.chainConfig.GenesisHashes[1]
-		for j := range linkBlocks.zones[i] {
-			linkBlocks.zones[i][j] = bc.chainConfig.GenesisHashes[2]
-		}
-	}
-
-	// Keep track of what the method started with.
-	// Deep copy the struct.
-	startingLinkBlocks := &extBlockLink{
-		prime:   linkBlocks.prime,
-		regions: make([]common.Hash, len(linkBlocks.regions)),
-		zones:   make([][]common.Hash, 3),
-	}
-	copy(startingLinkBlocks.regions, linkBlocks.regions)
-	for i := range linkBlocks.zones {
-		startingLinkBlocks.zones[i] = make([]common.Hash, len(linkBlocks.zones[i]))
-		copy(startingLinkBlocks.zones[i], linkBlocks.zones[i])
-	}
-
-	fmt.Println("Current Header Number", currentHeader.Number, currentHeader.Hash())
-	if currentHeader.Number[types.QuaiNetworkContext].Cmp(big.NewInt(0)) < 1 {
-		bc.blockLink = linkBlocks
-		return
-	}
-
-	// Need to keep first hash that is put. Region went all the way back to the first region block.
-	populated := false
-	for !populated {
-
-		// Populate the linkBlocks struct with the block hashes of the last applied ext block of that chain.
-		extBlocks, err := bc.GetLinkExternalBlocks(currentHeader)
-		if err != nil {
-			log.Error("GenerateExtBlockLink:", "err", err)
-		}
-
-		// Keep track of what the method started with.
-		// Deep copy the struct.
-		tempLinkBlocks := &extBlockLink{
-			prime:   linkBlocks.prime,
-			regions: make([]common.Hash, len(linkBlocks.regions)),
-			zones:   [][]common.Hash{make([]common.Hash, 3), make([]common.Hash, 3), make([]common.Hash, 3)},
-		}
-
-		copy(tempLinkBlocks.regions, linkBlocks.regions)
-		for i := range linkBlocks.zones {
-			tempLinkBlocks.zones[i] = make([]common.Hash, len(linkBlocks.zones[i]))
-			copy(tempLinkBlocks.zones[i], linkBlocks.zones[i])
-		}
-
-		tempLinkBlocks = bc.generateLinkBlocksLastApplied(extBlocks, tempLinkBlocks)
-
-		// If our tempLink is new and our starting link hasn't changed.
-		if tempLinkBlocks.prime != linkBlocks.prime && startingLinkBlocks.prime == linkBlocks.prime {
-			fmt.Println("Setting linkBlocks.prime", tempLinkBlocks.prime)
-			linkBlocks.prime = tempLinkBlocks.prime
-		}
-		for i := range linkBlocks.regions {
-			if tempLinkBlocks.regions[i] != linkBlocks.regions[i] && startingLinkBlocks.regions[i] == linkBlocks.regions[i] {
-				fmt.Println("Setting linkBlocks.region", i+1, tempLinkBlocks.regions[i])
-				linkBlocks.regions[i] = tempLinkBlocks.regions[i]
-			}
-			for j := range linkBlocks.zones[i] {
-				if tempLinkBlocks.zones[i][j] != linkBlocks.zones[i][j] && startingLinkBlocks.zones[i][j] == linkBlocks.zones[i][j] {
-					fmt.Println("Setting linkBlocks.zone", i+1, j+1, tempLinkBlocks.zones[i][j])
-					linkBlocks.zones[i][j] = tempLinkBlocks.zones[i][j]
-				}
-			}
-		}
-
-		// Convert config for region and zone location into ints to compare during check.
-		regionLoc := int(bc.chainConfig.Location[0])
-		zoneLoc := int(bc.chainConfig.Location[0])
-
-		// Check if linkBlocks is populated fully for all chains in the hierarchy.
-		// Do not set populated to false if we are in Prime as Prime will not have any external blocks.
-		tempPopulated := true
-		if linkBlocks.prime == bc.chainConfig.GenesisHashes[0] && types.QuaiNetworkContext != 0 {
-			tempPopulated = false
-		} else {
-			for i := range linkBlocks.regions {
-
-				if linkBlocks.regions[i] == bc.chainConfig.GenesisHashes[1] && !(regionLoc-1 == i && types.QuaiNetworkContext == 1) {
-					tempPopulated = false
-					break
-				}
-				for j := range linkBlocks.zones[i] {
-					if linkBlocks.zones[i][j] == bc.chainConfig.GenesisHashes[2] && !(regionLoc-1 == i && zoneLoc-1 == j) {
-						tempPopulated = false
-						break
-					}
-				}
-			}
-		}
-
-		// Update the populated check with current status of populating the last applied external block hashes.
-		populated = tempPopulated
-
-		// Check if we are on block height 1 for current context.
-		if currentHeader.Number[types.QuaiNetworkContext].Cmp(big.NewInt(1)) < 1 {
-			bc.blockLink = linkBlocks
-			return
-		}
-
-		// Iterate to previous block in current context.
-		currentHeader = bc.GetHeaderByHash(currentHeader.ParentHash[types.QuaiNetworkContext])
-	}
-	bc.blockLink = linkBlocks
-}
-
-// generateLinkBlocksLastApplied will update the passed in linkBlocks struct with the latest applied external blocks.
-func (bc *BlockChain) generateLinkBlocksLastApplied(externalBlocks []*types.ExternalBlock, linkBlocks *extBlockLink) *extBlockLink {
-	// Keep track of what the method started with.
-	// Deep copy the struct.
-	startingLinkBlocks := &extBlockLink{
-		prime:   linkBlocks.prime,
-		regions: make([]common.Hash, len(linkBlocks.regions)),
-		zones:   make([][]common.Hash, 3),
-	}
-	copy(startingLinkBlocks.regions, linkBlocks.regions)
-	for i := range linkBlocks.zones {
-		startingLinkBlocks.zones[i] = make([]common.Hash, len(linkBlocks.zones[i]))
-		copy(startingLinkBlocks.zones[i], linkBlocks.zones[i])
-	}
-
-	// iterate through the extBlocks, updated the index with the last applied external blocks.
-	for _, lastAppliedBlock := range externalBlocks {
-		switch lastAppliedBlock.Context().Int64() {
-		case 0:
-			if linkBlocks.prime == startingLinkBlocks.prime {
-				linkBlocks.prime = lastAppliedBlock.Hash()
-			}
-		case 1:
-			if linkBlocks.regions[lastAppliedBlock.Header().Location[0]-1] == startingLinkBlocks.regions[lastAppliedBlock.Header().Location[0]-1] {
-				linkBlocks.regions[lastAppliedBlock.Header().Location[0]-1] = lastAppliedBlock.Hash()
-			}
-		case 2:
-			if linkBlocks.zones[lastAppliedBlock.Header().Location[0]-1][lastAppliedBlock.Header().Location[1]-1] == startingLinkBlocks.zones[lastAppliedBlock.Header().Location[0]-1][lastAppliedBlock.Header().Location[1]-1] {
-				linkBlocks.zones[lastAppliedBlock.Header().Location[0]-1][lastAppliedBlock.Header().Location[1]-1] = lastAppliedBlock.Hash()
-			}
-		}
-	}
-
-	return linkBlocks
-}
-
-// SetLinkBlocksToLastApplied will update the passed in linkBlocks struct with the latest applied external blocks.
-func (bc *BlockChain) SetLinkBlocksToLastApplied(externalBlocks []*types.ExternalBlock) {
-
-	// Keep track of what the method started with.
-	// Deep copy the struct.
-	startingLinkBlocks := &extBlockLink{
-		prime:   bc.blockLink.prime,
-		regions: make([]common.Hash, len(bc.blockLink.regions)),
-		zones:   make([][]common.Hash, 3),
-	}
-	copy(startingLinkBlocks.regions, bc.blockLink.regions)
-	for i := range bc.blockLink.zones {
-		startingLinkBlocks.zones[i] = make([]common.Hash, len(bc.blockLink.zones[i]))
-		copy(startingLinkBlocks.zones[i], bc.blockLink.zones[i])
-	}
-
-	// iterate through the extBlocks, updated the index with the last applied external blocks.
-	for _, lastAppliedBlock := range externalBlocks {
-		switch lastAppliedBlock.Context().Int64() {
-		case 0:
-			if bc.blockLink.prime == startingLinkBlocks.prime {
-				fmt.Println("setting last applied prime:", lastAppliedBlock.Header().Number, lastAppliedBlock.Header().Location, lastAppliedBlock.Context(), lastAppliedBlock.Hash())
-				bc.blockLink.prime = lastAppliedBlock.Hash()
-			}
-		case 1:
-			if bc.blockLink.regions[lastAppliedBlock.Header().Location[0]-1] == startingLinkBlocks.regions[lastAppliedBlock.Header().Location[0]-1] {
-				fmt.Println("setting last applied region:", lastAppliedBlock.Header().Number, lastAppliedBlock.Header().Location, lastAppliedBlock.Context(), lastAppliedBlock.Hash())
-				bc.blockLink.regions[lastAppliedBlock.Header().Location[0]-1] = lastAppliedBlock.Hash()
-			}
-		case 2:
-			if bc.blockLink.zones[lastAppliedBlock.Header().Location[0]-1][lastAppliedBlock.Header().Location[1]-1] == startingLinkBlocks.zones[lastAppliedBlock.Header().Location[0]-1][lastAppliedBlock.Header().Location[1]-1] {
-				fmt.Println("setting last applied zone:", lastAppliedBlock.Header().Number, lastAppliedBlock.Header().Location, lastAppliedBlock.Context(), lastAppliedBlock.Hash())
-				bc.blockLink.zones[lastAppliedBlock.Header().Location[0]-1][lastAppliedBlock.Header().Location[1]-1] = lastAppliedBlock.Hash()
-			}
-		}
-	}
-}
-
-=======
->>>>>>> 13012756
 // CheckLinkExtBlocks will check if the passed in extBlocks are valid against a block.
 func (bc *BlockChain) CheckLinkExtBlocks(block *types.Block, linkExtBlocks []*types.ExternalBlock) error {
 	if len(linkExtBlocks) > 0 {
