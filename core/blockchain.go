--- conflicted
+++ resolved
@@ -1537,19 +1537,9 @@
 
 // CalcTd calculates the TD of the given header using PCRC and CalcHLCRNetDifficulty.
 func (bc *BlockChain) CalcTd(header *types.Header) ([]*big.Int, error) {
-<<<<<<< HEAD
-	// Check PCRC for the external block and return the terminal hash and net difficulties
-	headerOrder, err := bc.Engine().GetDifficultyOrder(header)
-	if err != nil {
-		return nil, err
-	}
-
-	externTerminalHash, err := bc.PCRC(header, headerOrder)
-=======
 
 	// Always calculate PTZ because it is always valid and we need terminus for calcHLCRDifficulty
 	externTerminal, err := bc.Engine().PreviousCoincidentOnPath(bc, header, header.Location, params.PRIME, params.ZONE, true)
->>>>>>> 93030683
 	if err != nil {
 		return nil, err
 	}
@@ -2027,10 +2017,6 @@
 					break
 				}
 			}
-			canonHash := bc.GetCanonicalHash(block.Header().Number[types.QuaiNetworkContext].Uint64())
-			if canonHash != block.Hash() {
-				bc.chainUncleFeed.Send(block.Header())
-			}
 			log.Debug("Ignoring already known block", "number", block.Number(), "hash", block.Hash())
 			stats.ignored++
 
@@ -2199,7 +2185,7 @@
 				}
 			}
 		} else if types.QuaiNetworkContext < params.ZONE {
-			_, err := bc.PCRC(block.Header())
+			_, err := bc.PCRC(block.Header(), order)
 			if err != nil {
 				return it.index, err
 			}
@@ -2221,7 +2207,6 @@
 			bc.reportBlock(block, receipts, err)
 			atomic.StoreUint32(&followupInterrupt, 1)
 			bc.futureBlocks.Remove(block.Hash())
-			bc.chainUncleFeed.Send(block.Header())
 			return it.index, err
 		}
 		// Update the metrics touched during block processing
@@ -2683,9 +2668,6 @@
 	)
 	// If we also have the snapshot-state, we can skip the processing.
 	if bc.snaps.Snapshot(header.Root[types.QuaiNetworkContext]) != nil {
-		if bc.GetCanonicalHash(header.Number[types.QuaiNetworkContext].Uint64()) != header.Hash() {
-			bc.chainUncleFeed.Send(header)
-		}
 		return true
 	}
 	// In this case, we have the trie-state but not snapshot-state. If the parent
@@ -2702,10 +2684,6 @@
 	}
 	// Parent is also missing snapshot: we can skip this. Otherwise process.
 	if bc.snaps.Snapshot(parentRoot) == nil {
-		canonHash := bc.GetCanonicalHash(header.Number[types.QuaiNetworkContext].Uint64())
-		if canonHash != header.Hash() {
-			bc.chainUncleFeed.Send(header)
-		}
 		return true
 	}
 	return false
@@ -3270,31 +3248,8 @@
 		}
 		log.Debug("PCRC: PRTR", "time", time.Since(start))
 
-		if PTP.Hash() != PTR.Hash() && PTR.Hash() != PTZ.Hash() && PTP.Hash() != PTZ.Hash() {
-			log.Info("Error in PCRC, nothing is equal", "PTP", PTP.Hash(), "num", PTP.Number, "PTR", PTR.Hash(), "num", PTR.Number, "PTZ", PTZ.Hash(), "num", PTZ.Number)
-			err = bc.notifyCrossChainHeads(PTR, PTP, slice, params.PRIME, params.REGION)
-			if err != nil {
-				return common.Hash{}, errors.New("unable to reorg REGION to common ancestor after prime (PTP != PTR != PTZ) twist")
-			}
-			err = bc.notifyCrossChainHeads(PTZ, PTP, slice, params.PRIME, params.ZONE)
-			if err != nil {
-				return common.Hash{}, errors.New("unable to reorg ZONE to common ancestor after prime (PTP != PTR != PTZ)  twist")
-			}
-
-			return common.Hash{}, errors.New("there exists a prime (PTP!=PTR!=PTZ) twist")
-		}
-
 		if PTP.Hash() != PTR.Hash() && PTR.Hash() == PTZ.Hash() {
 			log.Info("Error in PCRC", "PTP", PTP.Hash(), "num", PTP.Number, "PTR", PTR.Hash(), "num", PTR.Number)
-<<<<<<< HEAD
-			err = bc.notifyCrossChainHeads(PTR, PTP, slice, params.PRIME, params.REGION)
-			if err != nil {
-				return common.Hash{}, errors.New("unable to reorg REGION to common ancestor after prime (PTP!=PTR, PTR==PTZ) twist")
-			}
-			err = bc.notifyCrossChainHeads(PTZ, PTP, slice, params.PRIME, params.ZONE)
-			if err != nil {
-				log.Info("error in notifyCrossChainHeads", "err", err)
-=======
 			err = bc.PCRCFailAction(PTR, PTP, slice, params.PRIME, params.REGION)
 			if err != nil {
 				return common.Hash{}, errors.New("unable to reorg REGION to common ancestor after prime (PTP!=PTR, PTR==PTZ) twist")
@@ -3302,25 +3257,17 @@
 			err = bc.PCRCFailAction(PTZ, PTP, slice, params.PRIME, params.ZONE)
 			if err != nil {
 				log.Info("error in reorgTwistToCommonAncestor", "err", err)
->>>>>>> 93030683
 				return common.Hash{}, errors.New("unable to reorg ZONE to common ancestor after prime (PTP!=PTR, PTR==PTZ) twist")
 			}
 
-			return common.Hash{}, errors.New("there exists a prime (PTP!=PTR, PTR==PTZ) twist")
+			return common.Hash{}, errors.New("there exists a prime (PTP-PTR) twist")
 		}
 
 		if PTP.Hash() != PTZ.Hash() && PTP.Hash() == PTR.Hash() {
-<<<<<<< HEAD
-			log.Info("Error in PCRC", "PTP", PTP.Hash(), "num", PTP.Number, "PTP", PTZ.Hash(), "num", PTZ.Number)
-			err = bc.notifyCrossChainHeads(PTZ, PTP, slice, params.PRIME, params.ZONE)
-			if err != nil {
-				log.Info("error in notifyCrossChainHeads", "err", err)
-=======
 			log.Info("Error in PCRC", "PTP", PTP.Hash(), "num", PTP.Number, "PTZ:", PTZ.Hash(), "num", PTZ.Number)
 			err = bc.PCRCFailAction(PTZ, PTP, slice, params.PRIME, params.ZONE)
 			if err != nil {
 				log.Info("error in reorgTwistToCommonAncestor", "err", err)
->>>>>>> 93030683
 				return common.Hash{}, errors.New("unable to reorg ZONE to common ancestor after prime (PTP!=PTZ, PTP==PTR) twist")
 			}
 
@@ -3329,26 +3276,14 @@
 
 		if PTP.Hash() != PTR.Hash() && PTP.Hash() == PTZ.Hash() {
 			log.Info("Error in PCRC", "PTP", PTP.Hash(), "num", PTP.Number, "PTR", PTR.Hash(), "num", PTR.Number)
-<<<<<<< HEAD
-			err = bc.notifyCrossChainHeads(PTR, PTP, slice, params.PRIME, params.REGION)
-=======
 			err = bc.PCRCFailAction(PTR, PTP, slice, params.PRIME, params.REGION)
->>>>>>> 93030683
 			if err != nil {
 				return common.Hash{}, errors.New("unable to reorg REGION to common ancestor after prime (PTP!=PTR, PTP==PTZ) twist")
 			}
 
-<<<<<<< HEAD
 			return common.Hash{}, errors.New("there exists a prime (PTP-PTZ) twist")
 		}
 
-		if PRTP.Hash() != PRTR.Hash() {
-			log.Info("Error in PCRC", "PRTP", PRTP.Hash(), "num", PRTP.Number, "loc", PRTP.Location, "PRTR", PRTR.Hash(), "num", PRTR.Number, "loc", PRTR.Location)
-			err = bc.notifyCrossChainHeads(PRTR, PRTP, slice, params.PRIME, params.REGION)
-			if err != nil {
-				return common.Hash{}, errors.New("unable to reorg REGION to common ancestor after prime (PRTP != PRTR) twist")
-			}
-=======
 		if PTP.Hash() != PTR.Hash() && PTR.Hash() != PTZ.Hash() && PTP.Hash() != PTZ.Hash() {
 			log.Info("Error in PCRC, nothing is equal", "PTP", PTP.Hash(), "num", PTP.Number, "PTR", PTR.Hash(), "num", PTR.Number, "PTZ", PTZ.Hash(), "num", PTZ.Number)
 			err = bc.PCRCFailAction(PTR, PTP, slice, params.PRIME, params.REGION)
@@ -3359,12 +3294,12 @@
 			if err != nil {
 				return common.Hash{}, errors.New("unable to reorg ZONE to common ancestor after prime (PTP != PTR != PTZ)  twist")
 			}
+
 			return common.Hash{}, errors.New("there exists a prime (PTP!=PTR!=PTZ) twist")
 		}
 
 		if PRTP.Hash() != PRTR.Hash() {
 			log.Info("Error in PCRC", "PRTP", PRTP.Hash(), "num", PRTP.Number, "PRTR", PRTR.Hash(), "num", PRTR.Number)
->>>>>>> 93030683
 			return common.Hash{}, errors.New("there exists a prime (PRTP) twist")
 		}
 	}
@@ -3389,14 +3324,9 @@
 		// PCRC has failed. Rollback through the prior untwisted region.
 		if RTZ.Hash() != RTR.Hash() {
 			log.Info("Error in PCRC", "RTZ", RTZ.Hash(), "num", RTZ.Number, "RTR", RTR.Hash(), "num", RTR.Number)
-<<<<<<< HEAD
-			err = bc.notifyCrossChainHeads(RTZ, RTR, slice, params.REGION, params.ZONE)
-			if err != nil {
-=======
 			err = bc.PCRCFailAction(RTZ, RTR, slice, params.REGION, params.ZONE)
 			if err != nil {
 				log.Info("error in reorgTwistToCommonAncestor", "err", err)
->>>>>>> 93030683
 				return common.Hash{}, errors.New("unable to reorg to common ancestor after region twist")
 			}
 			return common.Hash{}, errors.New("there exists a region twist")
@@ -3405,31 +3335,6 @@
 	return PTZ.Hash(), nil
 }
 
-<<<<<<< HEAD
-// notifyCrossChainHeads notifies data to chains for processing.
-func (bc *BlockChain) notifyCrossChainHeads(subHead *types.Header, domHead *types.Header, slice []byte, order int, path int) error {
-	fmt.Println()
-	fmt.Println("do we have nums?", path, order, subHead.Number, domHead.Number, subHead.Hash(), domHead.Hash())
-	if types.QuaiNetworkContext <= order {
-		num := bc.hc.GetBlockNumber(subHead.Hash())
-
-		if num != nil {
-			// get all the external blocks on the subordinate chain path until common point
-			var extBlocks []*types.ExternalBlock
-			var err error
-			if subHead.Number[path].Cmp(domHead.Number[path]) < 0 {
-				extBlocks, err = bc.GetExternalBlockTraceSet(subHead.Hash(), domHead, path)
-				if err != nil {
-					fmt.Println("err with finding ext block trace set", err)
-					return err
-				}
-			} else {
-				extBlocks, err = bc.GetExternalBlockTraceSet(subHead.Hash(), domHead, path)
-				if err != nil {
-					fmt.Println("err with finding ext block trace set", err)
-					return err
-				}
-=======
 func (bc *BlockChain) PCRCFailAction(subHead *types.Header, domHead *types.Header, slice []byte, order int, path int) error {
 	if types.QuaiNetworkContext == order {
 		err := bc.notifyCrossChainHeads(subHead, domHead, slice, order, path)
@@ -3482,49 +3387,16 @@
 			if err != nil {
 				fmt.Println("err with finding ext block trace set", err)
 				return err
->>>>>>> 93030683
 			}
 			hashes := make([]common.Hash, 0)
 			for _, extBlock := range extBlocks {
 				hashes = append(hashes, extBlock.Hash())
 			}
 			fmt.Println("Dom to Sub: sending crossChainData", len(hashes))
-<<<<<<< HEAD
 			bc.crossChainDataFeed.Send(CrossChainData{Hashes: hashes, Context: path})
-=======
-			// bc.crossChainDataFeed.Send(CrossChainData{Hashes: hashes, Context: path})
->>>>>>> 93030683
 			return nil
 		}
-	} else {
-		prev := domHead
-		for {
-			fmt.Println("checking if num is there 1", prev.Number, prev.Hash())
-			prevHeader, err := bc.Engine().PreviousCoincidentOnPath(bc, prev, slice, order, path, true)
-			if err != nil {
-				fmt.Println("err in notify", err)
-				return err
-			}
-			num := bc.hc.GetBlockNumber(prevHeader.Hash())
-			fmt.Println("checking if num is there 2", prevHeader.Number, prevHeader.Hash())
-			if num != nil {
-				// get all the external blocks on the subordinate chain path until common point
-				extBlocks, err := bc.GetExternalBlockTraceSet(prevHeader.Hash(), subHead, order)
-				if err != nil {
-					fmt.Println("err in get ext trace set", err)
-					return err
-				}
-				hashes := make([]common.Hash, 0)
-				for _, extBlock := range extBlocks {
-					hashes = append(hashes, extBlock.Hash())
-					fmt.Println("adding hash", extBlock.Header().Number, extBlock.Hash())
-				}
-				fmt.Println("Sub to Dom: sending crossChainData", len(hashes))
-				bc.crossChainDataFeed.Send(CrossChainData{Hashes: hashes, Context: order})
-				return nil
-			}
-			prev = prevHeader
-		}
+		return nil
 	}
 	return nil
 }
