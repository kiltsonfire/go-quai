--- conflicted
+++ resolved
@@ -3093,17 +3093,6 @@
 		if err != nil {
 			return common.Hash{}, err
 		}
-<<<<<<< HEAD
-
-		RTR, err := bc.Engine().PreviousCoincidentOnPath(bc, header, slice, params.REGION, params.REGION)
-		if err != nil {
-			return common.Hash{}, err
-		}
-
-		// PCRC has failed. Rollback through the prior untwisted region.
-		if RTZ.Hash() != RTR.Hash() {
-			fmt.Println("Error in PCRC, RTZ:", RTZ.Hash(), "RTR:", RTR.Hash())
-=======
 
 		RTR, err := bc.Engine().PreviousCoincidentOnPath(bc, header, slice, params.REGION, params.REGION)
 		if err != nil {
@@ -3124,7 +3113,6 @@
 					bc.chainUncleFeed.Send(RTZ)
 				}
 			}
->>>>>>> 12a3b67c
 			return common.Hash{}, errors.New("there exists a region twist")
 		}
 	}
@@ -3154,8 +3142,6 @@
 		// PCRC has failed. Rollback through the prior untwisted prime.
 		if PTR.Hash() != PTP.Hash() {
 			fmt.Println("Error in PCRC, PTR:", PTR.Hash(), "RTR:", PTP.Hash())
-<<<<<<< HEAD
-=======
 			if types.QuaiNetworkContext < params.REGION {
 				ptr := bc.hc.GetBlockNumber(PTR.Hash())
 				// ptr is not in our Prime chain, remove it from subordinate chains.
@@ -3163,14 +3149,11 @@
 					bc.chainUncleFeed.Send(PTR)
 				}
 			}
->>>>>>> 12a3b67c
 			return common.Hash{}, errors.New("there exists a prime twist")
 		}
 
 		if PTZ.Hash() != PTR.Hash() {
 			fmt.Println("Error in PCRC, PTZ:", PTZ.Hash(), "PTR:", PTR.Hash())
-<<<<<<< HEAD
-=======
 			if types.QuaiNetworkContext < params.REGION {
 				ptz := bc.hc.GetBlockNumber(PTZ.Hash())
 				// ptz is not in our Prime chain, remove it from subordinate chains.
@@ -3178,7 +3161,6 @@
 					bc.chainUncleFeed.Send(PTZ)
 				}
 			}
->>>>>>> 12a3b67c
 			return common.Hash{}, errors.New("there exists a prime twist")
 		}
 	}
