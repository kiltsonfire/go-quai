// Copyright 2014 The go-ethereum Authors
// This file is part of the go-ethereum library.
//
// The go-ethereum library is free software: you can redistribute it and/or modify
// it under the terms of the GNU Lesser General Public License as published by
// the Free Software Foundation, either version 3 of the License, or
// (at your option) any later version.
//
// The go-ethereum library is distributed in the hope that it will be useful,
// but WITHOUT ANY WARRANTY; without even the implied warranty of
// MERCHANTABILITY or FITNESS FOR A PARTICULAR PURPOSE. See the
// GNU Lesser General Public License for more details.
//
// You should have received a copy of the GNU Lesser General Public License
// along with the go-ethereum library. If not, see <http://www.gnu.org/licenses/>.

package core

import (
	"bytes"
	"encoding/hex"
	"encoding/json"
	"errors"
	"fmt"
	"math/big"
	"strings"

	"github.com/spruce-solutions/go-quai/common"
	"github.com/spruce-solutions/go-quai/common/hexutil"
	"github.com/spruce-solutions/go-quai/common/math"
	"github.com/spruce-solutions/go-quai/core/rawdb"
	"github.com/spruce-solutions/go-quai/core/state"
	"github.com/spruce-solutions/go-quai/core/types"
	"github.com/spruce-solutions/go-quai/crypto"
	"github.com/spruce-solutions/go-quai/ethdb"
	"github.com/spruce-solutions/go-quai/log"
	"github.com/spruce-solutions/go-quai/params"
	"github.com/spruce-solutions/go-quai/rlp"
	"github.com/spruce-solutions/go-quai/trie"
)

//go:generate gencodec -type Genesis -field-override genesisSpecMarshaling -out gen_genesis.go
//go:generate gencodec -type GenesisAccount -field-override genesisAccountMarshaling -out gen_genesis_account.go

var errGenesisNoConfig = errors.New("genesis has no chain configuration")

// Genesis specifies the header fields, state of a genesis block. It also defines hard
// fork switch-over blocks through the chain configuration.
type Genesis struct {
	Config     *params.ChainConfig `json:"config"`
	Nonce      uint64              `json:"nonce"`
	Timestamp  uint64              `json:"timestamp"`
	ExtraData  [][]byte            `json:"extraData"`
	GasLimit   []uint64            `json:"gasLimit"   gencodec:"required"`
	Difficulty []*big.Int          `json:"difficulty" gencodec:"required"`
	Coinbase   []common.Address    `json:"coinbase"`
	Alloc      GenesisAlloc        `json:"alloc"      gencodec:"required"`

	// These fields are used for consensus tests. Please don't use them
	// in actual genesis blocks.
	Number     []*big.Int    `json:"number"`
	GasUsed    []uint64      `json:"gasUsed"`
	ParentHash []common.Hash `json:"parentHash"`
	BaseFee    []*big.Int    `json:"baseFeePerGas"`
}

// GenesisAlloc specifies the initial state that is part of the genesis block.
type GenesisAlloc map[common.Address]GenesisAccount

func (ga *GenesisAlloc) UnmarshalJSON(data []byte) error {
	m := make(map[common.UnprefixedAddress]GenesisAccount)
	if err := json.Unmarshal(data, &m); err != nil {
		return err
	}
	*ga = make(GenesisAlloc)
	for addr, a := range m {
		(*ga)[common.Address(addr)] = a
	}
	return nil
}

// GenesisAccount is an account in the state of the genesis block.
type GenesisAccount struct {
	Code       []byte                      `json:"code,omitempty"`
	Storage    map[common.Hash]common.Hash `json:"storage,omitempty"`
	Balance    *big.Int                    `json:"balance" gencodec:"required"`
	Nonce      uint64                      `json:"nonce,omitempty"`
	PrivateKey []byte                      `json:"secretKey,omitempty"` // for tests
}

// field type overrides for gencodec
type genesisSpecMarshaling struct {
	Nonce      math.HexOrDecimal64
	Timestamp  math.HexOrDecimal64
	ExtraData  hexutil.Bytes
	GasLimit   math.HexOrDecimal64
	GasUsed    math.HexOrDecimal64
	Number     math.HexOrDecimal64
	Difficulty *math.HexOrDecimal256
	BaseFee    *math.HexOrDecimal256
	Alloc      map[common.UnprefixedAddress]GenesisAccount
}

type genesisAccountMarshaling struct {
	Code       hexutil.Bytes
	Balance    *math.HexOrDecimal256
	Nonce      math.HexOrDecimal64
	Storage    map[storageJSON]storageJSON
	PrivateKey hexutil.Bytes
}

// storageJSON represents a 256 bit byte array, but allows less than 256 bits when
// unmarshaling from hex.
type storageJSON common.Hash

func (h *storageJSON) UnmarshalText(text []byte) error {
	text = bytes.TrimPrefix(text, []byte("0x"))
	if len(text) > 64 {
		return fmt.Errorf("too many hex characters in storage key/value %q", text)
	}
	offset := len(h) - len(text)/2 // pad on the left
	if _, err := hex.Decode(h[offset:], text); err != nil {
		fmt.Println(err)
		return fmt.Errorf("invalid hex storage key/value %q", text)
	}
	return nil
}

func (h storageJSON) MarshalText() ([]byte, error) {
	return hexutil.Bytes(h[:]).MarshalText()
}

// GenesisMismatchError is raised when trying to overwrite an existing
// genesis block with an incompatible one.
type GenesisMismatchError struct {
	Stored, New common.Hash
}

func (e *GenesisMismatchError) Error() string {
	return fmt.Sprintf("database contains incompatible genesis (have %x, new %x)", e.Stored, e.New)
}

// SetupGenesisBlock writes or updates the genesis block in db.
// The block that will be used is:
//
//                          genesis == nil       genesis != nil
//                       +------------------------------------------
//     db has no genesis |  main-net default  |  genesis
//     db has genesis    |  from DB           |  genesis (if compatible)
//
// The stored chain configuration will be updated if it is compatible (i.e. does not
// specify a fork block below the local head block). In case of a conflict, the
// error is a *params.ConfigCompatError and the new, unwritten config is returned.
//
// The returned chain configuration is never nil.
func SetupGenesisBlock(db ethdb.Database, genesis *Genesis) (*params.ChainConfig, common.Hash, error) {
	return SetupGenesisBlockWithOverride(db, genesis, nil)
}

func SetupGenesisBlockWithOverride(db ethdb.Database, genesis *Genesis, overrideLondon *big.Int) (*params.ChainConfig, common.Hash, error) {
	if genesis != nil && genesis.Config == nil {
		return params.AllEthashProtocolChanges, common.Hash{}, errGenesisNoConfig
	}
	// Just commit the new block if there is no stored genesis block.
	stored := rawdb.ReadCanonicalHash(db, 0)
	if (stored == common.Hash{}) {
		if genesis == nil {
			log.Info("Writing default main-net genesis block")
			genesis = MainnetPrimeGenesisBlock()
		} else {
			log.Info("Writing custom genesis block")
		}
		block, err := genesis.Commit(db)
		if err != nil {
			return genesis.Config, common.Hash{}, err
		}
		log.Info("Genesis hash", "hash", block.Hash())
		return genesis.Config, block.Hash(), nil
	}
	// We have the genesis block in database(perhaps in ancient database)
	// but the corresponding state is missing.
	header := rawdb.ReadHeader(db, stored, 0)
	if _, err := state.New(header.Root[types.QuaiNetworkContext], state.NewDatabaseWithConfig(db, nil), nil); err != nil {
		if genesis == nil {
			genesis = MainnetPrimeGenesisBlock()
		}
		// Ensure the stored genesis matches with the given one.
		hash := genesis.ToBlock(nil).Hash()
		if hash != stored {
			return genesis.Config, hash, &GenesisMismatchError{stored, hash}
		}
		block, err := genesis.Commit(db)
		if err != nil {
			return genesis.Config, hash, err
		}
		return genesis.Config, block.Hash(), nil
	}

	// Check whether the genesis block is already written.
	if genesis != nil {
		hash := genesis.ToBlock(nil).Hash()
		if hash != stored {
			return genesis.Config, hash, &GenesisMismatchError{stored, hash}
		}
	}
	// Get the existing chain configuration.
	newcfg := genesis.configOrDefault(stored)
	if overrideLondon != nil {
		newcfg.LondonBlock = overrideLondon
	}
	if err := newcfg.CheckConfigForkOrder(); err != nil {
		return newcfg, common.Hash{}, err
	}
	storedcfg := rawdb.ReadChainConfig(db, stored)
	if storedcfg == nil {
		log.Warn("Found genesis block without chain config")
		rawdb.WriteChainConfig(db, stored, newcfg)
		return newcfg, stored, nil
	}
	// Special case: don't change the existing config of a non-mainnet chain if no new
	// config is supplied. These chains would get AllProtocolChanges (and a compat error)
	// if we just continued here.
	if genesis == nil && stored != params.MainnetPrimeGenesisHash {
		return storedcfg, stored, nil
	}
	// Check config compatibility and write the config. Compatibility errors
	// are returned to the caller unless we're already at block zero.
	height := rawdb.ReadHeaderNumber(db, rawdb.ReadHeadHeaderHash(db))
	if height == nil {
		return newcfg, stored, fmt.Errorf("missing block number for head header hash")
	}
	compatErr := storedcfg.CheckCompatible(newcfg, *height)
	if compatErr != nil && *height != 0 && compatErr.RewindTo != 0 {
		return newcfg, stored, compatErr
	}
	rawdb.WriteChainConfig(db, stored, newcfg)
	return newcfg, stored, nil
}

func (g *Genesis) configOrDefault(ghash common.Hash) *params.ChainConfig {
	switch {
	case g != nil:
		return g.Config
	case ghash == params.MainnetPrimeGenesisHash:
		return params.MainnetPrimeChainConfig
	case ghash == params.RopstenGenesisHash:
		return params.RopstenChainConfig
	default:
		return params.AllEthashProtocolChanges
	}
}

// ToBlock creates the genesis block and writes state of a genesis specification
// to the given database (or discards it if nil).
func (g *Genesis) ToBlock(db ethdb.Database) *types.Block {
	if db == nil {
		db = rawdb.NewMemoryDatabase()
	}
	statedb, err := state.New(common.Hash{}, state.NewDatabase(db), nil)
	if err != nil {
		panic(err)
	}
	for addr, account := range g.Alloc {
		statedb.AddBalance(addr, account.Balance)
		statedb.SetCode(addr, account.Code)
		statedb.SetNonce(addr, account.Nonce)
		for key, value := range account.Storage {
			statedb.SetState(addr, key, value)
		}
	}
	root := statedb.IntermediateRoot(false)
	baseFee := new(big.Int).SetUint64(params.InitialBaseFee)
	if g.BaseFee != nil {
		baseFee = g.BaseFee[0]
	}

	head := &types.Header{
		Number:     g.Number,
		ParentHash: g.ParentHash,
		Extra:      g.ExtraData,
		GasLimit:   g.GasLimit,
		GasUsed:    g.GasUsed,
		Difficulty: g.Difficulty,
		Coinbase:   g.Coinbase,
		Nonce:      types.EncodeNonce(g.Nonce),
		Time:       g.Timestamp,
		BaseFee:    []*big.Int{baseFee, baseFee, baseFee},
		Root:       []common.Hash{root, root, root},
	}

	if g.GasLimit[0] == 0 {
		head.GasLimit[types.QuaiNetworkContext] = params.GenesisGasLimit
	}

	statedb.Commit(false)
	statedb.Database().TrieDB().Commit(root, true, nil)

	return types.NewBlock(head, nil, nil, nil, trie.NewStackTrie(nil))
}

// Commit writes the block and state of a genesis specification to the database.
// The block is committed as the canonical head block.
func (g *Genesis) Commit(db ethdb.Database) (*types.Block, error) {
	block := g.ToBlock(db)
	if block.Number().Sign() != 0 {
		return nil, errors.New("can't commit genesis block with number > 0")
	}
	config := g.Config
	if config == nil {
		config = params.AllEthashProtocolChanges
	}
	if err := config.CheckConfigForkOrder(); err != nil {
		return nil, err
	}
	if config.Clique != nil && len(block.Extra()) == 0 {
		return nil, errors.New("can't start clique chain without signers")
	}
	// Write Prime difficulty for Genesis block
	rawdb.WriteTd(db, block.Hash(), block.NumberU64(), g.Difficulty[0])
	rawdb.WriteBlock(db, block)
	rawdb.WriteReceipts(db, block.Hash(), block.NumberU64(), nil)
	rawdb.WriteCanonicalHash(db, block.Hash(), block.NumberU64())
	rawdb.WriteHeadBlockHash(db, block.Hash())
	rawdb.WriteHeadFastBlockHash(db, block.Hash())
	rawdb.WriteHeadHeaderHash(db, block.Hash())
	rawdb.WriteChainConfig(db, block.Hash(), config)
	return block, nil
}

// MustCommit writes the genesis block and state to db, panicking on error.
// The block is committed as the canonical head block.
func (g *Genesis) MustCommit(db ethdb.Database) *types.Block {
	block, err := g.Commit(db)
	if err != nil {
		panic(err)
	}
	return block
}

// GenesisBlockForTesting creates and writes a block in which addr has the given wei balance.
func GenesisBlockForTesting(db ethdb.Database, addr common.Address, balance *big.Int) *types.Block {
	g := Genesis{
		Alloc:   GenesisAlloc{addr: {Balance: balance}},
		BaseFee: []*big.Int{big.NewInt(params.InitialBaseFee), big.NewInt(params.InitialBaseFee), big.NewInt(params.InitialBaseFee)},
	}
	return g.MustCommit(db)
}

// MainnetPrimeGenesisBlock returns the Ethereum main net genesis block.
func MainnetPrimeGenesisBlock() *Genesis {
	return &Genesis{
		Config:     params.MainnetPrimeChainConfig,
		ParentHash: []common.Hash{common.Hash{}, common.Hash{}, common.Hash{}},
		Number:     []*big.Int{big.NewInt(0), big.NewInt(0), big.NewInt(0)},
		Nonce:      59,
		ExtraData:  [][]byte{hexutil.MustDecode("0x11bbe8db4e347b4e8c937c1c8370e4b5ed33adb3db69cbdb7a38e1e50b1b82fa"), hexutil.MustDecode("0x11bbe8db4e347b4e8c937c1c8370e4b5ed33adb3db69cbdb7a38e1e50b1b82fa"), hexutil.MustDecode("0x11bbe8db4e347b4e8c937c1c8370e4b5ed33adb3db69cbdb7a38e1e50b1b82fa")},
		GasLimit:   []uint64{500000, 500000, 500000},
		GasUsed:    []uint64{0, 0, 0},
		Difficulty: []*big.Int{big.NewInt(32048576), big.NewInt(8048576), big.NewInt(2048576)},
		Alloc:      decodePrealloc(mainnetAllocData),
	}
}

// MainnetPrimeGenesisBlock returns the Ethereum main net genesis block.
func MainnetRegionGenesisBlock(regionParams *params.ChainConfig) *Genesis {
	return &Genesis{
		Config:     regionParams,
		ParentHash: []common.Hash{common.Hash{}, common.Hash{}, common.Hash{}},
		Number:     []*big.Int{big.NewInt(0), big.NewInt(0), big.NewInt(0)},
		Nonce:      59,
<<<<<<< HEAD
		ExtraData:  hexutil.MustDecode("0x11bbe8db4e347b4e8c937c1c8370e4b5ed33adb3db69cbdb7a38e1e50b1b82fa"),
		GasLimit:   20000000,
		Difficulty: big.NewInt(8048576),
=======
		ExtraData:  [][]byte{hexutil.MustDecode("0x11bbe8db4e347b4e8c937c1c8370e4b5ed33adb3db69cbdb7a38e1e50b1b82fa"), hexutil.MustDecode("0x11bbe8db4e347b4e8c937c1c8370e4b5ed33adb3db69cbdb7a38e1e50b1b82fa"), hexutil.MustDecode("0x11bbe8db4e347b4e8c937c1c8370e4b5ed33adb3db69cbdb7a38e1e50b1b82fa")},
		GasLimit:   []uint64{500000, 500000, 500000},
		GasUsed:    []uint64{0, 0, 0},
		Difficulty: []*big.Int{big.NewInt(32048576), big.NewInt(8048576), big.NewInt(2048576)},
>>>>>>> f24caa0c
		Alloc:      decodePrealloc(mainnetAllocData),
	}
}

// MainnetPrimeGenesisBlock returns the Ethereum main net genesis block.
func MainnetZoneGenesisBlock(zoneParams *params.ChainConfig) *Genesis {
	return &Genesis{
		Config:     zoneParams,
		ParentHash: []common.Hash{common.Hash{}, common.Hash{}, common.Hash{}},
		Number:     []*big.Int{big.NewInt(0), big.NewInt(0), big.NewInt(0)},
		Nonce:      59,
<<<<<<< HEAD
		ExtraData:  hexutil.MustDecode("0x11bbe8db4e347b4e8c937c1c8370e4b5ed33adb3db69cbdb7a38e1e50b1b82fa"),
		GasLimit:   20000000,
		Difficulty: big.NewInt(2048576),
=======
		ExtraData:  [][]byte{hexutil.MustDecode("0x11bbe8db4e347b4e8c937c1c8370e4b5ed33adb3db69cbdb7a38e1e50b1b82fa"), hexutil.MustDecode("0x11bbe8db4e347b4e8c937c1c8370e4b5ed33adb3db69cbdb7a38e1e50b1b82fa"), hexutil.MustDecode("0x11bbe8db4e347b4e8c937c1c8370e4b5ed33adb3db69cbdb7a38e1e50b1b82fa")},
		GasLimit:   []uint64{500000, 500000, 500000},
		GasUsed:    []uint64{0, 0, 0},
		Difficulty: []*big.Int{big.NewInt(32048576), big.NewInt(8048576), big.NewInt(2048576)},
>>>>>>> f24caa0c
		Alloc:      decodePrealloc(mainnetAllocData),
	}
}

// RopstenPrimeGenesisBlock returns the Quai Network ropsten prime genesis block.
func RopstenPrimeGenesisBlock() *Genesis {
	return &Genesis{
		Config:     params.RopstenPrimeChainConfig,
		ParentHash: []common.Hash{common.Hash{}, common.Hash{}, common.Hash{}},
		Number:     []*big.Int{big.NewInt(0), big.NewInt(0), big.NewInt(0)},
		Nonce:      11,
<<<<<<< HEAD
		ExtraData:  hexutil.MustDecode("0x11bbe8db4e347b4e8c937c1c8370e4b5ed33adb3db69cbdb7a38e1e50b1b82fa"),
		GasLimit:   20000000,
		Difficulty: big.NewInt(3448576),
		Alloc:      decodePrealloc(mainnetAllocData),
=======
		ExtraData:  [][]byte{hexutil.MustDecode("0x11bbe8db4e347b4e8c937c1c8370e4b5ed33adb3db69cbdb7a38e1e50b1b82fa"), hexutil.MustDecode("0x11bbe8db4e347b4e8c937c1c8370e4b5ed33adb3db69cbdb7a38e1e50b1b82fa"), hexutil.MustDecode("0x11bbe8db4e347b4e8c937c1c8370e4b5ed33adb3db69cbdb7a38e1e50b1b82fa")},
		GasLimit:   []uint64{500000, 500000, 500000},
		GasUsed:    []uint64{0, 0, 0},
		Difficulty: []*big.Int{big.NewInt(3448576), big.NewInt(1248576), big.NewInt(168576)},
		Alloc:      decodePrealloc(ropstenAllocData),
>>>>>>> f24caa0c
	}
}

// RopstenRegionGenesisBlock returns the Quai Network ropsten region genesis block.
func RopstenRegionGenesisBlock(regionParams *params.ChainConfig) *Genesis {
	return &Genesis{
		Config:     regionParams,
		ParentHash: []common.Hash{common.Hash{}, common.Hash{}, common.Hash{}},
		Number:     []*big.Int{big.NewInt(0), big.NewInt(0), big.NewInt(0)},
		Nonce:      11,
		ExtraData:  [][]byte{hexutil.MustDecode("0x11bbe8db4e347b4e8c937c1c8370e4b5ed33adb3db69cbdb7a38e1e50b1b82fa"), hexutil.MustDecode("0x11bbe8db4e347b4e8c937c1c8370e4b5ed33adb3db69cbdb7a38e1e50b1b82fa"), hexutil.MustDecode("0x11bbe8db4e347b4e8c937c1c8370e4b5ed33adb3db69cbdb7a38e1e50b1b82fa")},
		GasLimit:   []uint64{500000, 500000, 500000},
		GasUsed:    []uint64{0, 0, 0},
		Difficulty: []*big.Int{big.NewInt(3448576), big.NewInt(1248576), big.NewInt(168576)},
		Alloc:      decodePrealloc(ropstenAllocData),
	}
}

// RopstenZoneGenesisBlock returns the Quai Network ropsten zone genesis block.
func RopstenZoneGenesisBlock(zoneParams *params.ChainConfig) *Genesis {
	return &Genesis{
		Config:     zoneParams,
		ParentHash: []common.Hash{common.Hash{}, common.Hash{}, common.Hash{}},
		Number:     []*big.Int{big.NewInt(0), big.NewInt(0), big.NewInt(0)},
		Nonce:      11,
		ExtraData:  [][]byte{hexutil.MustDecode("0x11bbe8db4e347b4e8c937c1c8370e4b5ed33adb3db69cbdb7a38e1e50b1b82fa"), hexutil.MustDecode("0x11bbe8db4e347b4e8c937c1c8370e4b5ed33adb3db69cbdb7a38e1e50b1b82fa"), hexutil.MustDecode("0x11bbe8db4e347b4e8c937c1c8370e4b5ed33adb3db69cbdb7a38e1e50b1b82fa")},
		GasLimit:   []uint64{500000, 500000, 500000},
		GasUsed:    []uint64{0, 0, 0},
		Difficulty: []*big.Int{big.NewInt(3448576), big.NewInt(1248576), big.NewInt(168576)},
		Alloc:      decodePrealloc(ropstenAllocData),
	}
}

// DefaultRopstenGenesisBlock returns the Ropsten network genesis block.
func DefaultRopstenGenesisBlock() *Genesis {
	return &Genesis{
		Config:     params.RopstenChainConfig,
		ParentHash: []common.Hash{common.Hash{}, common.Hash{}, common.Hash{}},
		Number:     []*big.Int{big.NewInt(0), big.NewInt(0), big.NewInt(0)},
		Nonce:      11,
		ExtraData:  [][]byte{hexutil.MustDecode("0x11bbe8db4e347b4e8c937c1c8370e4b5ed33adb3db69cbdb7a38e1e50b1b82fa"), hexutil.MustDecode("0x11bbe8db4e347b4e8c937c1c8370e4b5ed33adb3db69cbdb7a38e1e50b1b82fa"), hexutil.MustDecode("0x11bbe8db4e347b4e8c937c1c8370e4b5ed33adb3db69cbdb7a38e1e50b1b82fa")},
		GasLimit:   []uint64{500000, 500000, 500000},
		GasUsed:    []uint64{0, 0, 0},
		Difficulty: []*big.Int{big.NewInt(1048576), big.NewInt(1248576), big.NewInt(168576)},
	}
}

// DeveloperGenesisBlock returns the 'geth --dev' genesis block.
func DeveloperGenesisBlock(period uint64, faucet common.Address) *Genesis {
	// Override the default period to the user requested one
	config := *params.AllCliqueProtocolChanges
	config.Clique = &params.CliqueConfig{
		Period: period,
		Epoch:  config.Clique.Epoch,
	}

	// Assemble and return the genesis with the precompiles and faucet pre-funded
	return &Genesis{
		Config:     &config,
		ExtraData:  [][]byte{append(append(make([]byte, 32), faucet[:]...), make([]byte, crypto.SignatureLength)...), append(append(make([]byte, 32), faucet[:]...), make([]byte, crypto.SignatureLength)...), append(append(make([]byte, 32), faucet[:]...), make([]byte, crypto.SignatureLength)...), append(append(make([]byte, 32), faucet[:]...), make([]byte, crypto.SignatureLength)...)},
		GasLimit:   []uint64{11500000, 11500000, 11500000},
		GasUsed:    []uint64{0, 0, 0},
		BaseFee:    []*big.Int{big.NewInt(params.InitialBaseFee), big.NewInt(params.InitialBaseFee), big.NewInt(params.InitialBaseFee)},
		Difficulty: []*big.Int{big.NewInt(1), big.NewInt(1), big.NewInt(1)},
		Alloc: map[common.Address]GenesisAccount{
			common.BytesToAddress([]byte{1}): {Balance: big.NewInt(1)}, // ECRecover
			common.BytesToAddress([]byte{2}): {Balance: big.NewInt(1)}, // SHA256
			common.BytesToAddress([]byte{3}): {Balance: big.NewInt(1)}, // RIPEMD
			common.BytesToAddress([]byte{4}): {Balance: big.NewInt(1)}, // Identity
			common.BytesToAddress([]byte{5}): {Balance: big.NewInt(1)}, // ModExp
			common.BytesToAddress([]byte{6}): {Balance: big.NewInt(1)}, // ECAdd
			common.BytesToAddress([]byte{7}): {Balance: big.NewInt(1)}, // ECScalarMul
			common.BytesToAddress([]byte{8}): {Balance: big.NewInt(1)}, // ECPairing
			common.BytesToAddress([]byte{9}): {Balance: big.NewInt(1)}, // BLAKE2b
			faucet:                           {Balance: new(big.Int).Sub(new(big.Int).Lsh(big.NewInt(1), 256), big.NewInt(9))},
		},
	}
}

func decodePrealloc(data string) GenesisAlloc {
	var p []struct{ Addr, Balance *big.Int }
	if err := rlp.NewStream(strings.NewReader(data), 0).Decode(&p); err != nil {
		panic(err)
	}
	ga := make(GenesisAlloc, len(p))
	for _, account := range p {
		ga[common.BigToAddress(account.Addr)] = GenesisAccount{Balance: account.Balance}
	}
	return ga
}<|MERGE_RESOLUTION|>--- conflicted
+++ resolved
@@ -368,16 +368,10 @@
 		ParentHash: []common.Hash{common.Hash{}, common.Hash{}, common.Hash{}},
 		Number:     []*big.Int{big.NewInt(0), big.NewInt(0), big.NewInt(0)},
 		Nonce:      59,
-<<<<<<< HEAD
-		ExtraData:  hexutil.MustDecode("0x11bbe8db4e347b4e8c937c1c8370e4b5ed33adb3db69cbdb7a38e1e50b1b82fa"),
-		GasLimit:   20000000,
-		Difficulty: big.NewInt(8048576),
-=======
 		ExtraData:  [][]byte{hexutil.MustDecode("0x11bbe8db4e347b4e8c937c1c8370e4b5ed33adb3db69cbdb7a38e1e50b1b82fa"), hexutil.MustDecode("0x11bbe8db4e347b4e8c937c1c8370e4b5ed33adb3db69cbdb7a38e1e50b1b82fa"), hexutil.MustDecode("0x11bbe8db4e347b4e8c937c1c8370e4b5ed33adb3db69cbdb7a38e1e50b1b82fa")},
 		GasLimit:   []uint64{500000, 500000, 500000},
 		GasUsed:    []uint64{0, 0, 0},
 		Difficulty: []*big.Int{big.NewInt(32048576), big.NewInt(8048576), big.NewInt(2048576)},
->>>>>>> f24caa0c
 		Alloc:      decodePrealloc(mainnetAllocData),
 	}
 }
@@ -389,16 +383,10 @@
 		ParentHash: []common.Hash{common.Hash{}, common.Hash{}, common.Hash{}},
 		Number:     []*big.Int{big.NewInt(0), big.NewInt(0), big.NewInt(0)},
 		Nonce:      59,
-<<<<<<< HEAD
-		ExtraData:  hexutil.MustDecode("0x11bbe8db4e347b4e8c937c1c8370e4b5ed33adb3db69cbdb7a38e1e50b1b82fa"),
-		GasLimit:   20000000,
-		Difficulty: big.NewInt(2048576),
-=======
 		ExtraData:  [][]byte{hexutil.MustDecode("0x11bbe8db4e347b4e8c937c1c8370e4b5ed33adb3db69cbdb7a38e1e50b1b82fa"), hexutil.MustDecode("0x11bbe8db4e347b4e8c937c1c8370e4b5ed33adb3db69cbdb7a38e1e50b1b82fa"), hexutil.MustDecode("0x11bbe8db4e347b4e8c937c1c8370e4b5ed33adb3db69cbdb7a38e1e50b1b82fa")},
 		GasLimit:   []uint64{500000, 500000, 500000},
 		GasUsed:    []uint64{0, 0, 0},
 		Difficulty: []*big.Int{big.NewInt(32048576), big.NewInt(8048576), big.NewInt(2048576)},
->>>>>>> f24caa0c
 		Alloc:      decodePrealloc(mainnetAllocData),
 	}
 }
@@ -410,18 +398,11 @@
 		ParentHash: []common.Hash{common.Hash{}, common.Hash{}, common.Hash{}},
 		Number:     []*big.Int{big.NewInt(0), big.NewInt(0), big.NewInt(0)},
 		Nonce:      11,
-<<<<<<< HEAD
-		ExtraData:  hexutil.MustDecode("0x11bbe8db4e347b4e8c937c1c8370e4b5ed33adb3db69cbdb7a38e1e50b1b82fa"),
-		GasLimit:   20000000,
-		Difficulty: big.NewInt(3448576),
-		Alloc:      decodePrealloc(mainnetAllocData),
-=======
 		ExtraData:  [][]byte{hexutil.MustDecode("0x11bbe8db4e347b4e8c937c1c8370e4b5ed33adb3db69cbdb7a38e1e50b1b82fa"), hexutil.MustDecode("0x11bbe8db4e347b4e8c937c1c8370e4b5ed33adb3db69cbdb7a38e1e50b1b82fa"), hexutil.MustDecode("0x11bbe8db4e347b4e8c937c1c8370e4b5ed33adb3db69cbdb7a38e1e50b1b82fa")},
 		GasLimit:   []uint64{500000, 500000, 500000},
 		GasUsed:    []uint64{0, 0, 0},
 		Difficulty: []*big.Int{big.NewInt(3448576), big.NewInt(1248576), big.NewInt(168576)},
 		Alloc:      decodePrealloc(ropstenAllocData),
->>>>>>> f24caa0c
 	}
 }
 
