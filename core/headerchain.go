--- conflicted
+++ resolved
@@ -228,17 +228,9 @@
 	reorg := hc.HLCR(localTd, newTd)
 	equalTd := newTd[0].Cmp(localTd[0]) == 0 && newTd[1].Cmp(localTd[1]) == 0 && newTd[2].Cmp(localTd[2]) == 0
 	if !reorg && equalTd {
-<<<<<<< HEAD
 		localTarget := hc.engine.SealHash(hc.CurrentHeader()).Bytes()
 		externTarget := hc.engine.SealHash(lastHeader).Bytes()
 		reorg = new(big.Int).SetBytes(localTarget).Cmp(new(big.Int).SetBytes(externTarget)) < 0
-=======
-		if lastNumber < head {
-			reorg = true
-		} else if lastNumber == head {
-			reorg = mrand.Float64() < 0.5
-		}
->>>>>>> 5e7306b1
 	}
 	// If the parent of the (first) block is already the canon header,
 	// we don't have to go backwards to delete canon blocks, but
@@ -556,11 +548,7 @@
 
 // GetExternalBlock is not applicable in the header chain since the BlockChain contains
 // the external blocks cache.
-<<<<<<< HEAD
-func (hc *HeaderChain) GetExternalBlock(hash common.Hash, number uint64, location []byte, context uint64) (*types.ExternalBlock, error) {
-=======
 func (hc *HeaderChain) GetExternalBlock(hash common.Hash, location []byte, context uint64) (*types.ExternalBlock, error) {
->>>>>>> 5e7306b1
 	return nil, nil
 }
 
@@ -683,7 +671,6 @@
 
 // HLCR does hierarchical comparison of two difficulty tuples and returns true if second tuple is greater than the first
 func (hc *HeaderChain) HLCR(localDifficulties []*big.Int, externDifficulties []*big.Int) bool {
-<<<<<<< HEAD
 	log.Info("HLCR", "localDiff", localDifficulties, "externDiff", externDifficulties)
 	if localDifficulties[0].Cmp(externDifficulties[0]) < 0 {
 		return true
@@ -701,17 +688,6 @@
 		return false
 	}
 	return false
-=======
-	if localDifficulties[0].Cmp(externDifficulties[0]) < 0 {
-		return true
-	} else if localDifficulties[1].Cmp(externDifficulties[1]) < 0 {
-		return true
-	} else if localDifficulties[2].Cmp(externDifficulties[2]) < 0 {
-		return true
-	} else {
-		return false
-	}
->>>>>>> 5e7306b1
 }
 
 // CalcTd calculates the TD of the given header using PCRC and CalcHLCRNetDifficulty.
@@ -769,11 +745,7 @@
 		prevHeader := hc.GetHeaderByHash(header.ParentHash[params.PRIME])
 		if prevHeader == nil {
 			// Get previous header on external chain by hash
-<<<<<<< HEAD
-			prevExtBlock, err := hc.GetExternalBlock(header.ParentHash[params.PRIME], header.Number[params.PRIME].Uint64()-1, header.Location, uint64(params.PRIME))
-=======
 			prevExtBlock, err := hc.GetExternalBlock(header.ParentHash[params.PRIME], header.Location, uint64(params.PRIME))
->>>>>>> 5e7306b1
 			if err != nil {
 				return nil, err
 			}
@@ -887,11 +859,7 @@
 		prevHeader := hc.GetHeaderByHash(header.ParentHash[order])
 		if prevHeader == nil {
 			// Get previous header on external chain by hash
-<<<<<<< HEAD
-			prevExtBlock, err := hc.GetExternalBlock(header.ParentHash[order], header.Number[order].Uint64()-1, header.Location, uint64(order))
-=======
 			prevExtBlock, err := hc.GetExternalBlock(header.ParentHash[order], header.Location, uint64(order))
->>>>>>> 5e7306b1
 			if err != nil {
 				return nil, err
 			}
